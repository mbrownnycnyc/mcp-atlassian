"""OAuth 2.0 utilities for Atlassian Cloud and Data Center authentication.

This module provides utilities for OAuth 2.0 (3LO) authentication with both
Atlassian Cloud and Data Center instances. It handles:
- OAuth configuration for both Cloud and Data Center
- Token acquisition, storage, and refresh
- Session configuration for API clients

Environment Variables for OAuth Configuration:
- ATLASSIAN_OAUTH_CLIENT_ID: OAuth client ID (required)
- ATLASSIAN_OAUTH_CLIENT_SECRET: OAuth client secret (required)
- ATLASSIAN_OAUTH_REDIRECT_URI: OAuth redirect URI (required)
- ATLASSIAN_OAUTH_SCOPE: OAuth scope (required)
- ATLASSIAN_OAUTH_INSTANCE_TYPE: "cloud" or "datacenter" (defaults to "cloud")
- ATLASSIAN_OAUTH_INSTANCE_URL: Instance URL (required for Data Center)
- ATLASSIAN_OAUTH_CLOUD_ID: Cloud ID (Cloud only, optional)

Data Center OAuth Setup:
1. Configure Application Link in your Data Center instance
2. Set ATLASSIAN_OAUTH_INSTANCE_TYPE=datacenter
3. Set ATLASSIAN_OAUTH_INSTANCE_URL to your instance URL
4. Configure client credentials and scope as needed
"""

import json
import logging
import os
import pprint
import time
import urllib.parse
from dataclasses import dataclass
from pathlib import Path
from typing import Any, Optional

import keyring
import requests

# Configure logging
logger = logging.getLogger("mcp-atlassian.oauth")

# Constants for Cloud OAuth
CLOUD_TOKEN_URL = "https://auth.atlassian.com/oauth/token"  # noqa: S105 - This is a public API endpoint URL, not a password
CLOUD_AUTHORIZE_URL = "https://auth.atlassian.com/authorize"
CLOUD_ID_URL = "https://api.atlassian.com/oauth/token/accessible-resources"

# Constants for Data Center OAuth (endpoints will be constructed with instance URL)
DATACENTER_TOKEN_PATH = "/rest/oauth2/latest/token"  # noqa: S105 - This is a URL path, not a password
DATACENTER_AUTHORIZE_PATH = "/rest/oauth2/latest/authorize"

# Common constants
TOKEN_EXPIRY_MARGIN = 300  # 5 minutes in seconds
KEYRING_SERVICE_NAME = "mcp-atlassian-oauth"


@dataclass
class OAuthConfig:
    """OAuth 2.0 configuration for Atlassian Cloud and Data Center.

    This class manages the OAuth configuration and tokens for both Cloud and Data Center instances.
    It handles:
    - Authentication configuration (client credentials)
    - Token acquisition and refreshing for both Cloud and Data Center
    - Token storage and retrieval
    - Cloud ID identification (Cloud only)
    - Instance URL configuration (Data Center only)
    """

    client_id: str
    client_secret: str
    redirect_uri: str
    scope: str
    instance_type: str = "cloud"  # "cloud" or "datacenter"
    instance_url: str | None = None  # Required for Data Center, unused for Cloud
    cloud_id: str | None = None  # Required for Cloud, unused for Data Center
    refresh_token: str | None = None
    access_token: str | None = None
    expires_at: float | None = None

    @property
    def is_token_expired(self) -> bool:
        """Check if the access token is expired or will expire soon.

        Returns:
            True if the token is expired or will expire soon, False otherwise.
        """
        # If we don't have a token or expiry time, consider it expired
        if not self.access_token or not self.expires_at:
            return True

        # Consider the token expired if it will expire within the margin
        return time.time() + TOKEN_EXPIRY_MARGIN >= self.expires_at

    @property
    def is_cloud(self) -> bool:
        """Check if this is a Cloud instance configuration.

        Returns:
            True if this is configured for Atlassian Cloud, False for Data Center.
        """
        return self.instance_type == "cloud"

    @property
    def is_datacenter(self) -> bool:
        """Check if this is a Data Center instance configuration.

        Returns:
            True if this is configured for Data Center, False for Cloud.
        """
        return self.instance_type == "datacenter"

    @property
    def token_url(self) -> str:
        """Get the token URL for the configured instance type.

        Returns:
            The appropriate token URL for Cloud or Data Center.
        """
        if self.is_cloud:
            return CLOUD_TOKEN_URL
        else:
            if not self.instance_url:
                raise ValueError("instance_url is required for Data Center OAuth")
            return f"{self.instance_url.rstrip('/')}{DATACENTER_TOKEN_PATH}"

    @property
    def authorize_url_base(self) -> str:
        """Get the base authorization URL for the configured instance type.

        Returns:
            The appropriate authorization URL for Cloud or Data Center.
        """
        if self.is_cloud:
            return CLOUD_AUTHORIZE_URL
        else:
            if not self.instance_url:
                raise ValueError("instance_url is required for Data Center OAuth")
            return f"{self.instance_url.rstrip('/')}{DATACENTER_AUTHORIZE_PATH}"

    def get_authorization_url(self, state: str) -> str:
        """Get the authorization URL for the OAuth 2.0 flow.

        Args:
            state: Random state string for CSRF protection

        Returns:
            The authorization URL to redirect the user to.
        """
        params = {
            "client_id": self.client_id,
            "scope": self.scope,
            "redirect_uri": self.redirect_uri,
            "response_type": "code",
            "state": state,
        }

        # Cloud-specific parameters
        if self.is_cloud:
            params["audience"] = "api.atlassian.com"
            params["prompt"] = "consent"

        return f"{self.authorize_url_base}?{urllib.parse.urlencode(params)}"

    def exchange_code_for_tokens(self, code: str) -> bool:
        """Exchange the authorization code for access and refresh tokens.

        Args:
            code: The authorization code from the callback

        Returns:
            True if tokens were successfully acquired, False otherwise.
        """
        try:
            payload = {
                "grant_type": "authorization_code",
                "client_id": self.client_id,
                "client_secret": self.client_secret,
                "code": code,
                "redirect_uri": self.redirect_uri,
            }

            logger.info(f"Exchanging authorization code for tokens at {self.token_url}")
            logger.debug(f"Token exchange payload: {pprint.pformat(payload)}")

            response = requests.post(self.token_url, data=payload)

            # Log more details about the response
            logger.debug(f"Token exchange response status: {response.status_code}")
            logger.debug(
                f"Token exchange response headers: {pprint.pformat(response.headers)}"
            )
            logger.debug(f"Token exchange response body: {response.text[:500]}...")

            if not response.ok:
                logger.error(
                    f"Token exchange failed with status {response.status_code}. Response: {response.text}"
                )
                return False

            # Parse the response
            token_data = response.json()

            # Check if required tokens are present
            if "access_token" not in token_data:
                logger.error(
                    f"Access token not found in response. Keys found: {list(token_data.keys())}"
                )
                return False

            if "refresh_token" not in token_data:
                logger.error(
                    "Refresh token not found in response. Ensure 'offline_access' scope is included. "
                    f"Keys found: {list(token_data.keys())}"
                )
                return False

            self.access_token = token_data["access_token"]
            self.refresh_token = token_data["refresh_token"]
            self.expires_at = time.time() + token_data["expires_in"]

            # Get the cloud ID using the access token (Cloud only)
            if self.is_cloud:
                self._get_cloud_id()

            # Save the tokens
            self._save_tokens()

            # Log success message with token details
            logger.info(
                f"✅ OAuth token exchange successful! Access token expires in {token_data['expires_in']}s."
            )
            logger.info(
                f"Access Token (partial): {self.access_token[:10]}...{self.access_token[-5:] if self.access_token else ''}"
            )
            logger.info(
                f"Refresh Token (partial): {self.refresh_token[:5]}...{self.refresh_token[-3:] if self.refresh_token else ''}"
            )

            if self.is_cloud:
                if self.cloud_id:
                    logger.info(f"Cloud ID successfully retrieved: {self.cloud_id}")
                else:
                    logger.warning(
                        "Cloud ID was not retrieved after token exchange. Check accessible resources."
                    )
            else:
                logger.info(f"Data Center OAuth configured for: {self.instance_url}")

            return True
        except requests.exceptions.RequestException as e:
            logger.error(f"Network error during token exchange: {e}", exc_info=True)
            return False
        except json.JSONDecodeError as e:
            logger.error(
                f"Failed to decode JSON response from token endpoint: {e}",
                exc_info=True,
            )
            logger.error(
                f"Response text that failed to parse: {response.text if 'response' in locals() else 'Response object not available'}"
            )
            return False
        except Exception as e:
            logger.error(f"Failed to exchange code for tokens: {e}")
            return False

    def refresh_access_token(self) -> bool:
        """Refresh the access token using the refresh token.

        Returns:
            True if the token was successfully refreshed, False otherwise.
        """
        if not self.refresh_token:
            logger.error("No refresh token available")
            return False

        try:
            payload = {
                "grant_type": "refresh_token",
                "client_id": self.client_id,
                "client_secret": self.client_secret,
                "refresh_token": self.refresh_token,
            }

            logger.debug("Refreshing access token...")
            response = requests.post(self.token_url, data=payload)
            response.raise_for_status()

            # Parse the response
            token_data = response.json()
            self.access_token = token_data["access_token"]
            # Refresh token might also be rotated
            if "refresh_token" in token_data:
                self.refresh_token = token_data["refresh_token"]
            self.expires_at = time.time() + token_data["expires_in"]

            # Save the tokens
            self._save_tokens()

            return True
        except Exception as e:
            logger.error(f"Failed to refresh access token: {e}")
            return False

    def ensure_valid_token(self) -> bool:
        """Ensure the access token is valid, refreshing if necessary.

        Returns:
            True if the token is valid (or was refreshed successfully), False otherwise.
        """
        if not self.is_token_expired:
            return True
        return self.refresh_access_token()

    def _get_cloud_id(self) -> None:
        """Get the cloud ID for the Atlassian instance.

        This method queries the accessible resources endpoint to get the cloud ID.
        The cloud ID is needed for API calls with OAuth.
        """
        if not self.access_token:
            logger.debug("No access token available to get cloud ID")
            return

        try:
            headers = {"Authorization": f"Bearer {self.access_token}"}
            response = requests.get(CLOUD_ID_URL, headers=headers)
            response.raise_for_status()

            resources = response.json()
            if resources and len(resources) > 0:
                # Use the first cloud site (most users have only one)
                # For users with multiple sites, they might need to specify which one to use
                self.cloud_id = resources[0]["id"]
                logger.debug(f"Found cloud ID: {self.cloud_id}")
            else:
                logger.warning("No Atlassian sites found in the response")
        except Exception as e:
            logger.error(f"Failed to get cloud ID: {e}")

    def _get_keyring_username(self) -> str:
        """Get the keyring username for storing tokens.

        The username is based on the client ID to allow multiple OAuth apps.

        Returns:
            A username string for keyring
        """
        return f"oauth-{self.client_id}"

    def _save_tokens(self) -> None:
        """Save the tokens securely using keyring for later use.

        This allows the tokens to be reused between runs without requiring
        the user to go through the authorization flow again.
        """
        try:
            username = self._get_keyring_username()

            # Store token data as JSON string in keyring
            token_data = {
                "refresh_token": self.refresh_token,
                "access_token": self.access_token,
                "expires_at": self.expires_at,
                "cloud_id": self.cloud_id,
                "instance_type": self.instance_type,
                "instance_url": self.instance_url,
            }

            # Store the token data in the system keyring
            keyring.set_password(KEYRING_SERVICE_NAME, username, json.dumps(token_data))

            logger.debug(f"Saved OAuth tokens to keyring for {username}")

            # Also maintain backwards compatibility with file storage
            # for environments where keyring might not work
            self._save_tokens_to_file(token_data)

        except Exception as e:
            logger.error(f"Failed to save tokens to keyring: {e}")
            # Fall back to file storage if keyring fails
            self._save_tokens_to_file()

    def _save_tokens_to_file(self, token_data: dict = None) -> None:
        """Save the tokens to a file as fallback storage.

        Args:
            token_data: Optional dict with token data. If not provided,
                        will use the current object attributes.
        """
        try:
            # Create the directory if it doesn't exist
            token_dir = Path.home() / ".mcp-atlassian"
            token_dir.mkdir(exist_ok=True)

            # Save the tokens to a file
            token_path = token_dir / f"oauth-{self.client_id}.json"

            if token_data is None:
                token_data = {
                    "refresh_token": self.refresh_token,
                    "access_token": self.access_token,
                    "expires_at": self.expires_at,
                    "cloud_id": self.cloud_id,
                    "instance_type": self.instance_type,
                    "instance_url": self.instance_url,
                }

            with open(token_path, "w") as f:
                json.dump(token_data, f)

            logger.debug(f"Saved OAuth tokens to file {token_path} (fallback storage)")
        except Exception as e:
            logger.error(f"Failed to save tokens to file: {e}")

    @staticmethod
    def load_tokens(client_id: str) -> dict[str, Any]:
        """Load tokens securely from keyring.

        Args:
            client_id: The OAuth client ID

        Returns:
            Dict with the token data or empty dict if no tokens found
        """
        username = f"oauth-{client_id}"

        # Try to load tokens from keyring first
        try:
            token_json = keyring.get_password(KEYRING_SERVICE_NAME, username)
            if token_json:
                logger.debug(f"Loaded OAuth tokens from keyring for {username}")
                return json.loads(token_json)
        except Exception as e:
            logger.warning(
                f"Failed to load tokens from keyring: {e}. Trying file fallback."
            )

        # Fall back to loading from file if keyring fails or returns None
        return OAuthConfig._load_tokens_from_file(client_id)

    @staticmethod
    def _load_tokens_from_file(client_id: str) -> dict[str, Any]:
        """Load tokens from a file as fallback.

        Args:
            client_id: The OAuth client ID

        Returns:
            Dict with the token data or empty dict if no tokens found
        """
        token_path = Path.home() / ".mcp-atlassian" / f"oauth-{client_id}.json"

        if not token_path.exists():
            return {}

        try:
            with open(token_path) as f:
                token_data = json.load(f)
                logger.debug(
                    f"Loaded OAuth tokens from file {token_path} (fallback storage)"
                )
                return token_data
        except Exception as e:
            logger.error(f"Failed to load tokens from file: {e}")
            return {}

    @classmethod
    def from_env(cls) -> Optional["OAuthConfig"]:
        """Create an OAuth configuration from environment variables.

        Environment variables:
        - ATLASSIAN_OAUTH_CLIENT_ID: OAuth client ID
        - ATLASSIAN_OAUTH_CLIENT_SECRET: OAuth client secret
        - ATLASSIAN_OAUTH_REDIRECT_URI: OAuth redirect URI
        - ATLASSIAN_OAUTH_SCOPE: OAuth scope
        - ATLASSIAN_OAUTH_INSTANCE_TYPE: "cloud" or "datacenter" (defaults to "cloud")
        - ATLASSIAN_OAUTH_INSTANCE_URL: Instance URL (required for Data Center)
        - ATLASSIAN_OAUTH_CLOUD_ID: Cloud ID (Cloud only, optional)

        Returns:
            OAuthConfig instance or None if OAuth is not enabled
        """
        # Check if OAuth is explicitly enabled (allows minimal config)
        oauth_enabled = os.getenv("ATLASSIAN_OAUTH_ENABLE", "").lower() in (
            "true",
            "1",
            "yes",
        )

        # Check for required environment variables
        client_id = os.getenv("ATLASSIAN_OAUTH_CLIENT_ID")
        client_secret = os.getenv("ATLASSIAN_OAUTH_CLIENT_SECRET")
        redirect_uri = os.getenv("ATLASSIAN_OAUTH_REDIRECT_URI")
        scope = os.getenv("ATLASSIAN_OAUTH_SCOPE")

        # Full OAuth configuration (traditional mode)
        if all([client_id, client_secret, redirect_uri, scope]):
            # Create the OAuth configuration with full credentials
            config = cls(
                client_id=client_id,
                client_secret=client_secret,
                redirect_uri=redirect_uri,
                scope=scope,
                cloud_id=os.getenv("ATLASSIAN_OAUTH_CLOUD_ID"),
            )

            # Try to load existing tokens
            token_data = cls.load_tokens(client_id)
            if token_data:
                config.refresh_token = token_data.get("refresh_token")
                config.access_token = token_data.get("access_token")
                config.expires_at = token_data.get("expires_at")
                if not config.cloud_id and "cloud_id" in token_data:
                    config.cloud_id = token_data["cloud_id"]

            return config

        # Minimal OAuth configuration (user-provided tokens mode)
        elif oauth_enabled:
            # Create minimal config that works with user-provided tokens
            logger.info(
                "Creating minimal OAuth config for user-provided tokens (ATLASSIAN_OAUTH_ENABLE=true)"
            )
            return cls(
                client_id="",  # Will be provided by user tokens
                client_secret="",  # Not needed for user tokens
                redirect_uri="",  # Not needed for user tokens
                scope="",  # Will be determined by user token permissions
                cloud_id=os.getenv("ATLASSIAN_OAUTH_CLOUD_ID"),  # Optional fallback
            )

        # No OAuth configuration
        return None


@dataclass
class BYOAccessTokenOAuthConfig:
    """OAuth configuration when providing a pre-existing access token.

    This class is used when the user provides their own Atlassian Cloud ID
    and access token directly, bypassing the full OAuth 2.0 (3LO) flow.
    It's suitable for scenarios like service accounts or CI/CD pipelines
    where an access token is already available.

    This configuration does not support token refreshing.
    """

    cloud_id: str
    access_token: str
    refresh_token: None = None
    expires_at: None = None

    @classmethod
    def from_env(cls) -> Optional["BYOAccessTokenOAuthConfig"]:
        """Create a BYOAccessTokenOAuthConfig from environment variables.

        Reads `ATLASSIAN_OAUTH_CLOUD_ID` and `ATLASSIAN_OAUTH_ACCESS_TOKEN`.

        Returns:
            BYOAccessTokenOAuthConfig instance or None if required
            environment variables are missing.
        """
        cloud_id = os.getenv("ATLASSIAN_OAUTH_CLOUD_ID")
        access_token = os.getenv("ATLASSIAN_OAUTH_ACCESS_TOKEN")

        if not all([cloud_id, access_token]):
            return None

<<<<<<< HEAD
        # Determine instance type
        instance_type = os.getenv("ATLASSIAN_OAUTH_INSTANCE_TYPE", "cloud").lower()
        if instance_type not in ["cloud", "datacenter"]:
            logger.warning(
                f"Invalid ATLASSIAN_OAUTH_INSTANCE_TYPE: {instance_type}. Defaulting to 'cloud'."
            )
            instance_type = "cloud"

        # Get instance-specific configuration
        instance_url = os.getenv("ATLASSIAN_OAUTH_INSTANCE_URL")
        cloud_id = os.getenv("ATLASSIAN_OAUTH_CLOUD_ID")

        # Debug logging for environment variables
        if instance_type == "datacenter":
            logger.debug("Data Center OAuth configuration:")
            logger.debug(f"  instance_url from env: {instance_url}")
            logger.debug(f"  instance_type: {instance_type}")

        # Validate instance-specific requirements
        if instance_type == "datacenter" and not instance_url:
            logger.error(
                "ATLASSIAN_OAUTH_INSTANCE_URL is required for Data Center OAuth"
            )
            return None

        # Create the OAuth configuration
        config = cls(
            client_id=client_id,
            client_secret=client_secret,
            redirect_uri=redirect_uri,
            scope=scope,
            instance_type=instance_type,
            instance_url=instance_url,
            cloud_id=cloud_id,
        )

        # Try to load existing tokens
        token_data = cls.load_tokens(client_id)
        if token_data:
            config.refresh_token = token_data.get("refresh_token")
            config.access_token = token_data.get("access_token")
            config.expires_at = token_data.get("expires_at")
            # Load instance-specific data from stored tokens
            if not config.cloud_id and "cloud_id" in token_data:
                config.cloud_id = token_data["cloud_id"]
            if "instance_type" in token_data:
                config.instance_type = token_data["instance_type"]
            if not config.instance_url and "instance_url" in token_data:
                config.instance_url = token_data["instance_url"]
=======
        return cls(cloud_id=cloud_id, access_token=access_token)


def get_oauth_config_from_env() -> OAuthConfig | BYOAccessTokenOAuthConfig | None:
    """Get the appropriate OAuth configuration from environment variables.
>>>>>>> 67393f55

    This function attempts to load standard OAuth configuration first (OAuthConfig).
    If that's not available, it tries to load a "Bring Your Own Access Token"
    configuration (BYOAccessTokenOAuthConfig).

    Returns:
        An instance of OAuthConfig or BYOAccessTokenOAuthConfig if environment
        variables are set for either, otherwise None.
    """
    return BYOAccessTokenOAuthConfig.from_env() or OAuthConfig.from_env()


def configure_oauth_session(
    session: requests.Session, oauth_config: OAuthConfig | BYOAccessTokenOAuthConfig
) -> bool:
    """Configure a requests session with OAuth 2.0 authentication.

    This function ensures the access token is valid and adds it to the session headers.

    Args:
        session: The requests session to configure
        oauth_config: The OAuth configuration to use

    Returns:
        True if the session was successfully configured, False otherwise
    """
    logger.debug(
        f"configure_oauth_session: Received OAuthConfig with "
        f"access_token_present={bool(oauth_config.access_token)}, "
        f"refresh_token_present={bool(oauth_config.refresh_token)}, "
        f"cloud_id='{oauth_config.cloud_id}'"
    )
    # If user provided only an access token (no refresh_token), use it directly
    if oauth_config.access_token and not oauth_config.refresh_token:
        logger.info(
            "configure_oauth_session: Using provided OAuth access token directly (no refresh_token)."
        )
        session.headers["Authorization"] = f"Bearer {oauth_config.access_token}"
        return True
    logger.debug("configure_oauth_session: Proceeding to ensure_valid_token.")
    # Otherwise, ensure we have a valid token (refresh if needed)
    if isinstance(oauth_config, BYOAccessTokenOAuthConfig):
        logger.error(
            "configure_oauth_session: oauth access token configuration provided as empty string."
        )
        return False
    if not oauth_config.ensure_valid_token():
        logger.error(
            f"configure_oauth_session: ensure_valid_token returned False. "
            f"Token was expired: {oauth_config.is_token_expired}, "
            f"Refresh token present for attempt: {bool(oauth_config.refresh_token)}"
        )
        return False
    session.headers["Authorization"] = f"Bearer {oauth_config.access_token}"
    logger.info("Successfully configured OAuth session for Atlassian Cloud API")
    return True
<|MERGE_RESOLUTION|>--- conflicted
+++ resolved
@@ -1,680 +1,660 @@
-"""OAuth 2.0 utilities for Atlassian Cloud and Data Center authentication.
-
-This module provides utilities for OAuth 2.0 (3LO) authentication with both
-Atlassian Cloud and Data Center instances. It handles:
-- OAuth configuration for both Cloud and Data Center
-- Token acquisition, storage, and refresh
-- Session configuration for API clients
-
-Environment Variables for OAuth Configuration:
-- ATLASSIAN_OAUTH_CLIENT_ID: OAuth client ID (required)
-- ATLASSIAN_OAUTH_CLIENT_SECRET: OAuth client secret (required)
-- ATLASSIAN_OAUTH_REDIRECT_URI: OAuth redirect URI (required)
-- ATLASSIAN_OAUTH_SCOPE: OAuth scope (required)
-- ATLASSIAN_OAUTH_INSTANCE_TYPE: "cloud" or "datacenter" (defaults to "cloud")
-- ATLASSIAN_OAUTH_INSTANCE_URL: Instance URL (required for Data Center)
-- ATLASSIAN_OAUTH_CLOUD_ID: Cloud ID (Cloud only, optional)
-
-Data Center OAuth Setup:
-1. Configure Application Link in your Data Center instance
-2. Set ATLASSIAN_OAUTH_INSTANCE_TYPE=datacenter
-3. Set ATLASSIAN_OAUTH_INSTANCE_URL to your instance URL
-4. Configure client credentials and scope as needed
-"""
-
-import json
-import logging
-import os
-import pprint
-import time
-import urllib.parse
-from dataclasses import dataclass
-from pathlib import Path
-from typing import Any, Optional
-
-import keyring
-import requests
-
-# Configure logging
-logger = logging.getLogger("mcp-atlassian.oauth")
-
-# Constants for Cloud OAuth
-CLOUD_TOKEN_URL = "https://auth.atlassian.com/oauth/token"  # noqa: S105 - This is a public API endpoint URL, not a password
-CLOUD_AUTHORIZE_URL = "https://auth.atlassian.com/authorize"
-CLOUD_ID_URL = "https://api.atlassian.com/oauth/token/accessible-resources"
-
-# Constants for Data Center OAuth (endpoints will be constructed with instance URL)
-DATACENTER_TOKEN_PATH = "/rest/oauth2/latest/token"  # noqa: S105 - This is a URL path, not a password
-DATACENTER_AUTHORIZE_PATH = "/rest/oauth2/latest/authorize"
-
-# Common constants
-TOKEN_EXPIRY_MARGIN = 300  # 5 minutes in seconds
-KEYRING_SERVICE_NAME = "mcp-atlassian-oauth"
-
-
-@dataclass
-class OAuthConfig:
-    """OAuth 2.0 configuration for Atlassian Cloud and Data Center.
-
-    This class manages the OAuth configuration and tokens for both Cloud and Data Center instances.
-    It handles:
-    - Authentication configuration (client credentials)
-    - Token acquisition and refreshing for both Cloud and Data Center
-    - Token storage and retrieval
-    - Cloud ID identification (Cloud only)
-    - Instance URL configuration (Data Center only)
-    """
-
-    client_id: str
-    client_secret: str
-    redirect_uri: str
-    scope: str
-    instance_type: str = "cloud"  # "cloud" or "datacenter"
-    instance_url: str | None = None  # Required for Data Center, unused for Cloud
-    cloud_id: str | None = None  # Required for Cloud, unused for Data Center
-    refresh_token: str | None = None
-    access_token: str | None = None
-    expires_at: float | None = None
-
-    @property
-    def is_token_expired(self) -> bool:
-        """Check if the access token is expired or will expire soon.
-
-        Returns:
-            True if the token is expired or will expire soon, False otherwise.
-        """
-        # If we don't have a token or expiry time, consider it expired
-        if not self.access_token or not self.expires_at:
-            return True
-
-        # Consider the token expired if it will expire within the margin
-        return time.time() + TOKEN_EXPIRY_MARGIN >= self.expires_at
-
-    @property
-    def is_cloud(self) -> bool:
-        """Check if this is a Cloud instance configuration.
-
-        Returns:
-            True if this is configured for Atlassian Cloud, False for Data Center.
-        """
-        return self.instance_type == "cloud"
-
-    @property
-    def is_datacenter(self) -> bool:
-        """Check if this is a Data Center instance configuration.
-
-        Returns:
-            True if this is configured for Data Center, False for Cloud.
-        """
-        return self.instance_type == "datacenter"
-
-    @property
-    def token_url(self) -> str:
-        """Get the token URL for the configured instance type.
-
-        Returns:
-            The appropriate token URL for Cloud or Data Center.
-        """
-        if self.is_cloud:
-            return CLOUD_TOKEN_URL
-        else:
-            if not self.instance_url:
-                raise ValueError("instance_url is required for Data Center OAuth")
-            return f"{self.instance_url.rstrip('/')}{DATACENTER_TOKEN_PATH}"
-
-    @property
-    def authorize_url_base(self) -> str:
-        """Get the base authorization URL for the configured instance type.
-
-        Returns:
-            The appropriate authorization URL for Cloud or Data Center.
-        """
-        if self.is_cloud:
-            return CLOUD_AUTHORIZE_URL
-        else:
-            if not self.instance_url:
-                raise ValueError("instance_url is required for Data Center OAuth")
-            return f"{self.instance_url.rstrip('/')}{DATACENTER_AUTHORIZE_PATH}"
-
-    def get_authorization_url(self, state: str) -> str:
-        """Get the authorization URL for the OAuth 2.0 flow.
-
-        Args:
-            state: Random state string for CSRF protection
-
-        Returns:
-            The authorization URL to redirect the user to.
-        """
-        params = {
-            "client_id": self.client_id,
-            "scope": self.scope,
-            "redirect_uri": self.redirect_uri,
-            "response_type": "code",
-            "state": state,
-        }
-
-        # Cloud-specific parameters
-        if self.is_cloud:
-            params["audience"] = "api.atlassian.com"
-            params["prompt"] = "consent"
-
-        return f"{self.authorize_url_base}?{urllib.parse.urlencode(params)}"
-
-    def exchange_code_for_tokens(self, code: str) -> bool:
-        """Exchange the authorization code for access and refresh tokens.
-
-        Args:
-            code: The authorization code from the callback
-
-        Returns:
-            True if tokens were successfully acquired, False otherwise.
-        """
-        try:
-            payload = {
-                "grant_type": "authorization_code",
-                "client_id": self.client_id,
-                "client_secret": self.client_secret,
-                "code": code,
-                "redirect_uri": self.redirect_uri,
-            }
-
-            logger.info(f"Exchanging authorization code for tokens at {self.token_url}")
-            logger.debug(f"Token exchange payload: {pprint.pformat(payload)}")
-
-            response = requests.post(self.token_url, data=payload)
-
-            # Log more details about the response
-            logger.debug(f"Token exchange response status: {response.status_code}")
-            logger.debug(
-                f"Token exchange response headers: {pprint.pformat(response.headers)}"
-            )
-            logger.debug(f"Token exchange response body: {response.text[:500]}...")
-
-            if not response.ok:
-                logger.error(
-                    f"Token exchange failed with status {response.status_code}. Response: {response.text}"
-                )
-                return False
-
-            # Parse the response
-            token_data = response.json()
-
-            # Check if required tokens are present
-            if "access_token" not in token_data:
-                logger.error(
-                    f"Access token not found in response. Keys found: {list(token_data.keys())}"
-                )
-                return False
-
-            if "refresh_token" not in token_data:
-                logger.error(
-                    "Refresh token not found in response. Ensure 'offline_access' scope is included. "
-                    f"Keys found: {list(token_data.keys())}"
-                )
-                return False
-
-            self.access_token = token_data["access_token"]
-            self.refresh_token = token_data["refresh_token"]
-            self.expires_at = time.time() + token_data["expires_in"]
-
-            # Get the cloud ID using the access token (Cloud only)
-            if self.is_cloud:
-                self._get_cloud_id()
-
-            # Save the tokens
-            self._save_tokens()
-
-            # Log success message with token details
-            logger.info(
-                f"✅ OAuth token exchange successful! Access token expires in {token_data['expires_in']}s."
-            )
-            logger.info(
-                f"Access Token (partial): {self.access_token[:10]}...{self.access_token[-5:] if self.access_token else ''}"
-            )
-            logger.info(
-                f"Refresh Token (partial): {self.refresh_token[:5]}...{self.refresh_token[-3:] if self.refresh_token else ''}"
-            )
-
-            if self.is_cloud:
-                if self.cloud_id:
-                    logger.info(f"Cloud ID successfully retrieved: {self.cloud_id}")
-                else:
-                    logger.warning(
-                        "Cloud ID was not retrieved after token exchange. Check accessible resources."
-                    )
-            else:
-                logger.info(f"Data Center OAuth configured for: {self.instance_url}")
-
-            return True
-        except requests.exceptions.RequestException as e:
-            logger.error(f"Network error during token exchange: {e}", exc_info=True)
-            return False
-        except json.JSONDecodeError as e:
-            logger.error(
-                f"Failed to decode JSON response from token endpoint: {e}",
-                exc_info=True,
-            )
-            logger.error(
-                f"Response text that failed to parse: {response.text if 'response' in locals() else 'Response object not available'}"
-            )
-            return False
-        except Exception as e:
-            logger.error(f"Failed to exchange code for tokens: {e}")
-            return False
-
-    def refresh_access_token(self) -> bool:
-        """Refresh the access token using the refresh token.
-
-        Returns:
-            True if the token was successfully refreshed, False otherwise.
-        """
-        if not self.refresh_token:
-            logger.error("No refresh token available")
-            return False
-
-        try:
-            payload = {
-                "grant_type": "refresh_token",
-                "client_id": self.client_id,
-                "client_secret": self.client_secret,
-                "refresh_token": self.refresh_token,
-            }
-
-            logger.debug("Refreshing access token...")
-            response = requests.post(self.token_url, data=payload)
-            response.raise_for_status()
-
-            # Parse the response
-            token_data = response.json()
-            self.access_token = token_data["access_token"]
-            # Refresh token might also be rotated
-            if "refresh_token" in token_data:
-                self.refresh_token = token_data["refresh_token"]
-            self.expires_at = time.time() + token_data["expires_in"]
-
-            # Save the tokens
-            self._save_tokens()
-
-            return True
-        except Exception as e:
-            logger.error(f"Failed to refresh access token: {e}")
-            return False
-
-    def ensure_valid_token(self) -> bool:
-        """Ensure the access token is valid, refreshing if necessary.
-
-        Returns:
-            True if the token is valid (or was refreshed successfully), False otherwise.
-        """
-        if not self.is_token_expired:
-            return True
-        return self.refresh_access_token()
-
-    def _get_cloud_id(self) -> None:
-        """Get the cloud ID for the Atlassian instance.
-
-        This method queries the accessible resources endpoint to get the cloud ID.
-        The cloud ID is needed for API calls with OAuth.
-        """
-        if not self.access_token:
-            logger.debug("No access token available to get cloud ID")
-            return
-
-        try:
-            headers = {"Authorization": f"Bearer {self.access_token}"}
-            response = requests.get(CLOUD_ID_URL, headers=headers)
-            response.raise_for_status()
-
-            resources = response.json()
-            if resources and len(resources) > 0:
-                # Use the first cloud site (most users have only one)
-                # For users with multiple sites, they might need to specify which one to use
-                self.cloud_id = resources[0]["id"]
-                logger.debug(f"Found cloud ID: {self.cloud_id}")
-            else:
-                logger.warning("No Atlassian sites found in the response")
-        except Exception as e:
-            logger.error(f"Failed to get cloud ID: {e}")
-
-    def _get_keyring_username(self) -> str:
-        """Get the keyring username for storing tokens.
-
-        The username is based on the client ID to allow multiple OAuth apps.
-
-        Returns:
-            A username string for keyring
-        """
-        return f"oauth-{self.client_id}"
-
-    def _save_tokens(self) -> None:
-        """Save the tokens securely using keyring for later use.
-
-        This allows the tokens to be reused between runs without requiring
-        the user to go through the authorization flow again.
-        """
-        try:
-            username = self._get_keyring_username()
-
-            # Store token data as JSON string in keyring
-            token_data = {
-                "refresh_token": self.refresh_token,
-                "access_token": self.access_token,
-                "expires_at": self.expires_at,
-                "cloud_id": self.cloud_id,
-                "instance_type": self.instance_type,
-                "instance_url": self.instance_url,
-            }
-
-            # Store the token data in the system keyring
-            keyring.set_password(KEYRING_SERVICE_NAME, username, json.dumps(token_data))
-
-            logger.debug(f"Saved OAuth tokens to keyring for {username}")
-
-            # Also maintain backwards compatibility with file storage
-            # for environments where keyring might not work
-            self._save_tokens_to_file(token_data)
-
-        except Exception as e:
-            logger.error(f"Failed to save tokens to keyring: {e}")
-            # Fall back to file storage if keyring fails
-            self._save_tokens_to_file()
-
-    def _save_tokens_to_file(self, token_data: dict = None) -> None:
-        """Save the tokens to a file as fallback storage.
-
-        Args:
-            token_data: Optional dict with token data. If not provided,
-                        will use the current object attributes.
-        """
-        try:
-            # Create the directory if it doesn't exist
-            token_dir = Path.home() / ".mcp-atlassian"
-            token_dir.mkdir(exist_ok=True)
-
-            # Save the tokens to a file
-            token_path = token_dir / f"oauth-{self.client_id}.json"
-
-            if token_data is None:
-                token_data = {
-                    "refresh_token": self.refresh_token,
-                    "access_token": self.access_token,
-                    "expires_at": self.expires_at,
-                    "cloud_id": self.cloud_id,
-                    "instance_type": self.instance_type,
-                    "instance_url": self.instance_url,
-                }
-
-            with open(token_path, "w") as f:
-                json.dump(token_data, f)
-
-            logger.debug(f"Saved OAuth tokens to file {token_path} (fallback storage)")
-        except Exception as e:
-            logger.error(f"Failed to save tokens to file: {e}")
-
-    @staticmethod
-    def load_tokens(client_id: str) -> dict[str, Any]:
-        """Load tokens securely from keyring.
-
-        Args:
-            client_id: The OAuth client ID
-
-        Returns:
-            Dict with the token data or empty dict if no tokens found
-        """
-        username = f"oauth-{client_id}"
-
-        # Try to load tokens from keyring first
-        try:
-            token_json = keyring.get_password(KEYRING_SERVICE_NAME, username)
-            if token_json:
-                logger.debug(f"Loaded OAuth tokens from keyring for {username}")
-                return json.loads(token_json)
-        except Exception as e:
-            logger.warning(
-                f"Failed to load tokens from keyring: {e}. Trying file fallback."
-            )
-
-        # Fall back to loading from file if keyring fails or returns None
-        return OAuthConfig._load_tokens_from_file(client_id)
-
-    @staticmethod
-    def _load_tokens_from_file(client_id: str) -> dict[str, Any]:
-        """Load tokens from a file as fallback.
-
-        Args:
-            client_id: The OAuth client ID
-
-        Returns:
-            Dict with the token data or empty dict if no tokens found
-        """
-        token_path = Path.home() / ".mcp-atlassian" / f"oauth-{client_id}.json"
-
-        if not token_path.exists():
-            return {}
-
-        try:
-            with open(token_path) as f:
-                token_data = json.load(f)
-                logger.debug(
-                    f"Loaded OAuth tokens from file {token_path} (fallback storage)"
-                )
-                return token_data
-        except Exception as e:
-            logger.error(f"Failed to load tokens from file: {e}")
-            return {}
-
-    @classmethod
-    def from_env(cls) -> Optional["OAuthConfig"]:
-        """Create an OAuth configuration from environment variables.
-
-        Environment variables:
-        - ATLASSIAN_OAUTH_CLIENT_ID: OAuth client ID
-        - ATLASSIAN_OAUTH_CLIENT_SECRET: OAuth client secret
-        - ATLASSIAN_OAUTH_REDIRECT_URI: OAuth redirect URI
-        - ATLASSIAN_OAUTH_SCOPE: OAuth scope
-        - ATLASSIAN_OAUTH_INSTANCE_TYPE: "cloud" or "datacenter" (defaults to "cloud")
-        - ATLASSIAN_OAUTH_INSTANCE_URL: Instance URL (required for Data Center)
-        - ATLASSIAN_OAUTH_CLOUD_ID: Cloud ID (Cloud only, optional)
-
-        Returns:
-            OAuthConfig instance or None if OAuth is not enabled
-        """
-        # Check if OAuth is explicitly enabled (allows minimal config)
-        oauth_enabled = os.getenv("ATLASSIAN_OAUTH_ENABLE", "").lower() in (
-            "true",
-            "1",
-            "yes",
-        )
-
-        # Check for required environment variables
-        client_id = os.getenv("ATLASSIAN_OAUTH_CLIENT_ID")
-        client_secret = os.getenv("ATLASSIAN_OAUTH_CLIENT_SECRET")
-        redirect_uri = os.getenv("ATLASSIAN_OAUTH_REDIRECT_URI")
-        scope = os.getenv("ATLASSIAN_OAUTH_SCOPE")
-
-        # Full OAuth configuration (traditional mode)
-        if all([client_id, client_secret, redirect_uri, scope]):
-            # Create the OAuth configuration with full credentials
-            config = cls(
-                client_id=client_id,
-                client_secret=client_secret,
-                redirect_uri=redirect_uri,
-                scope=scope,
-                cloud_id=os.getenv("ATLASSIAN_OAUTH_CLOUD_ID"),
-            )
-
-            # Try to load existing tokens
-            token_data = cls.load_tokens(client_id)
-            if token_data:
-                config.refresh_token = token_data.get("refresh_token")
-                config.access_token = token_data.get("access_token")
-                config.expires_at = token_data.get("expires_at")
-                if not config.cloud_id and "cloud_id" in token_data:
-                    config.cloud_id = token_data["cloud_id"]
-
-            return config
-
-        # Minimal OAuth configuration (user-provided tokens mode)
-        elif oauth_enabled:
-            # Create minimal config that works with user-provided tokens
-            logger.info(
-                "Creating minimal OAuth config for user-provided tokens (ATLASSIAN_OAUTH_ENABLE=true)"
-            )
-            return cls(
-                client_id="",  # Will be provided by user tokens
-                client_secret="",  # Not needed for user tokens
-                redirect_uri="",  # Not needed for user tokens
-                scope="",  # Will be determined by user token permissions
-                cloud_id=os.getenv("ATLASSIAN_OAUTH_CLOUD_ID"),  # Optional fallback
-            )
-
-        # No OAuth configuration
-        return None
-
-
-@dataclass
-class BYOAccessTokenOAuthConfig:
-    """OAuth configuration when providing a pre-existing access token.
-
-    This class is used when the user provides their own Atlassian Cloud ID
-    and access token directly, bypassing the full OAuth 2.0 (3LO) flow.
-    It's suitable for scenarios like service accounts or CI/CD pipelines
-    where an access token is already available.
-
-    This configuration does not support token refreshing.
-    """
-
-    cloud_id: str
-    access_token: str
-    refresh_token: None = None
-    expires_at: None = None
-
-    @classmethod
-    def from_env(cls) -> Optional["BYOAccessTokenOAuthConfig"]:
-        """Create a BYOAccessTokenOAuthConfig from environment variables.
-
-        Reads `ATLASSIAN_OAUTH_CLOUD_ID` and `ATLASSIAN_OAUTH_ACCESS_TOKEN`.
-
-        Returns:
-            BYOAccessTokenOAuthConfig instance or None if required
-            environment variables are missing.
-        """
-        cloud_id = os.getenv("ATLASSIAN_OAUTH_CLOUD_ID")
-        access_token = os.getenv("ATLASSIAN_OAUTH_ACCESS_TOKEN")
-
-        if not all([cloud_id, access_token]):
-            return None
-
-<<<<<<< HEAD
-        # Determine instance type
-        instance_type = os.getenv("ATLASSIAN_OAUTH_INSTANCE_TYPE", "cloud").lower()
-        if instance_type not in ["cloud", "datacenter"]:
-            logger.warning(
-                f"Invalid ATLASSIAN_OAUTH_INSTANCE_TYPE: {instance_type}. Defaulting to 'cloud'."
-            )
-            instance_type = "cloud"
-
-        # Get instance-specific configuration
-        instance_url = os.getenv("ATLASSIAN_OAUTH_INSTANCE_URL")
-        cloud_id = os.getenv("ATLASSIAN_OAUTH_CLOUD_ID")
-
-        # Debug logging for environment variables
-        if instance_type == "datacenter":
-            logger.debug("Data Center OAuth configuration:")
-            logger.debug(f"  instance_url from env: {instance_url}")
-            logger.debug(f"  instance_type: {instance_type}")
-
-        # Validate instance-specific requirements
-        if instance_type == "datacenter" and not instance_url:
-            logger.error(
-                "ATLASSIAN_OAUTH_INSTANCE_URL is required for Data Center OAuth"
-            )
-            return None
-
-        # Create the OAuth configuration
-        config = cls(
-            client_id=client_id,
-            client_secret=client_secret,
-            redirect_uri=redirect_uri,
-            scope=scope,
-            instance_type=instance_type,
-            instance_url=instance_url,
-            cloud_id=cloud_id,
-        )
-
-        # Try to load existing tokens
-        token_data = cls.load_tokens(client_id)
-        if token_data:
-            config.refresh_token = token_data.get("refresh_token")
-            config.access_token = token_data.get("access_token")
-            config.expires_at = token_data.get("expires_at")
-            # Load instance-specific data from stored tokens
-            if not config.cloud_id and "cloud_id" in token_data:
-                config.cloud_id = token_data["cloud_id"]
-            if "instance_type" in token_data:
-                config.instance_type = token_data["instance_type"]
-            if not config.instance_url and "instance_url" in token_data:
-                config.instance_url = token_data["instance_url"]
-=======
-        return cls(cloud_id=cloud_id, access_token=access_token)
-
-
-def get_oauth_config_from_env() -> OAuthConfig | BYOAccessTokenOAuthConfig | None:
-    """Get the appropriate OAuth configuration from environment variables.
->>>>>>> 67393f55
-
-    This function attempts to load standard OAuth configuration first (OAuthConfig).
-    If that's not available, it tries to load a "Bring Your Own Access Token"
-    configuration (BYOAccessTokenOAuthConfig).
-
-    Returns:
-        An instance of OAuthConfig or BYOAccessTokenOAuthConfig if environment
-        variables are set for either, otherwise None.
-    """
-    return BYOAccessTokenOAuthConfig.from_env() or OAuthConfig.from_env()
-
-
-def configure_oauth_session(
-    session: requests.Session, oauth_config: OAuthConfig | BYOAccessTokenOAuthConfig
-) -> bool:
-    """Configure a requests session with OAuth 2.0 authentication.
-
-    This function ensures the access token is valid and adds it to the session headers.
-
-    Args:
-        session: The requests session to configure
-        oauth_config: The OAuth configuration to use
-
-    Returns:
-        True if the session was successfully configured, False otherwise
-    """
-    logger.debug(
-        f"configure_oauth_session: Received OAuthConfig with "
-        f"access_token_present={bool(oauth_config.access_token)}, "
-        f"refresh_token_present={bool(oauth_config.refresh_token)}, "
-        f"cloud_id='{oauth_config.cloud_id}'"
-    )
-    # If user provided only an access token (no refresh_token), use it directly
-    if oauth_config.access_token and not oauth_config.refresh_token:
-        logger.info(
-            "configure_oauth_session: Using provided OAuth access token directly (no refresh_token)."
-        )
-        session.headers["Authorization"] = f"Bearer {oauth_config.access_token}"
-        return True
-    logger.debug("configure_oauth_session: Proceeding to ensure_valid_token.")
-    # Otherwise, ensure we have a valid token (refresh if needed)
-    if isinstance(oauth_config, BYOAccessTokenOAuthConfig):
-        logger.error(
-            "configure_oauth_session: oauth access token configuration provided as empty string."
-        )
-        return False
-    if not oauth_config.ensure_valid_token():
-        logger.error(
-            f"configure_oauth_session: ensure_valid_token returned False. "
-            f"Token was expired: {oauth_config.is_token_expired}, "
-            f"Refresh token present for attempt: {bool(oauth_config.refresh_token)}"
-        )
-        return False
-    session.headers["Authorization"] = f"Bearer {oauth_config.access_token}"
-    logger.info("Successfully configured OAuth session for Atlassian Cloud API")
-    return True
+"""OAuth 2.0 utilities for Atlassian Cloud and Data Center authentication.
+
+This module provides utilities for OAuth 2.0 (3LO) authentication with both
+Atlassian Cloud and Data Center instances. It handles:
+- OAuth configuration for both Cloud and Data Center
+- Token acquisition, storage, and refresh
+- Session configuration for API clients
+
+Environment Variables for OAuth Configuration:
+- ATLASSIAN_OAUTH_CLIENT_ID: OAuth client ID (required)
+- ATLASSIAN_OAUTH_CLIENT_SECRET: OAuth client secret (required)
+- ATLASSIAN_OAUTH_REDIRECT_URI: OAuth redirect URI (required)
+- ATLASSIAN_OAUTH_SCOPE: OAuth scope (required)
+- ATLASSIAN_OAUTH_INSTANCE_TYPE: "cloud" or "datacenter" (defaults to "cloud")
+- ATLASSIAN_OAUTH_INSTANCE_URL: Instance URL (required for Data Center)
+- ATLASSIAN_OAUTH_CLOUD_ID: Cloud ID (Cloud only, optional)
+
+Data Center OAuth Setup:
+1. Configure Application Link in your Data Center instance
+2. Set ATLASSIAN_OAUTH_INSTANCE_TYPE=datacenter
+3. Set ATLASSIAN_OAUTH_INSTANCE_URL to your instance URL
+4. Configure client credentials and scope as needed
+"""
+
+import json
+import logging
+import os
+import pprint
+import time
+import urllib.parse
+from dataclasses import dataclass
+from pathlib import Path
+from typing import Any, Optional
+
+import keyring
+import requests
+
+# Configure logging
+logger = logging.getLogger("mcp-atlassian.oauth")
+
+# Constants for Cloud OAuth
+CLOUD_TOKEN_URL = "https://auth.atlassian.com/oauth/token"  # noqa: S105 - This is a public API endpoint URL, not a password
+CLOUD_AUTHORIZE_URL = "https://auth.atlassian.com/authorize"
+CLOUD_ID_URL = "https://api.atlassian.com/oauth/token/accessible-resources"
+
+# Constants for Data Center OAuth (endpoints will be constructed with instance URL)
+DATACENTER_TOKEN_PATH = "/rest/oauth2/latest/token"  # noqa: S105 - This is a URL path, not a password
+DATACENTER_AUTHORIZE_PATH = "/rest/oauth2/latest/authorize"
+
+# Common constants
+TOKEN_EXPIRY_MARGIN = 300  # 5 minutes in seconds
+KEYRING_SERVICE_NAME = "mcp-atlassian-oauth"
+
+
+@dataclass
+class OAuthConfig:
+    """OAuth 2.0 configuration for Atlassian Cloud and Data Center.
+
+    This class manages the OAuth configuration and tokens for both Cloud and Data Center instances.
+    It handles:
+    - Authentication configuration (client credentials)
+    - Token acquisition and refreshing for both Cloud and Data Center
+    - Token storage and retrieval
+    - Cloud ID identification (Cloud only)
+    - Instance URL configuration (Data Center only)
+    """
+
+    client_id: str
+    client_secret: str
+    redirect_uri: str
+    scope: str
+    instance_type: str = "cloud"  # "cloud" or "datacenter"
+    instance_url: str | None = None  # Required for Data Center, unused for Cloud
+    cloud_id: str | None = None  # Required for Cloud, unused for Data Center
+    refresh_token: str | None = None
+    access_token: str | None = None
+    expires_at: float | None = None
+
+    @property
+    def is_token_expired(self) -> bool:
+        """Check if the access token is expired or will expire soon.
+
+        Returns:
+            True if the token is expired or will expire soon, False otherwise.
+        """
+        # If we don't have a token or expiry time, consider it expired
+        if not self.access_token or not self.expires_at:
+            return True
+
+        # Consider the token expired if it will expire within the margin
+        return time.time() + TOKEN_EXPIRY_MARGIN >= self.expires_at
+
+    @property
+    def is_cloud(self) -> bool:
+        """Check if this is a Cloud instance configuration.
+
+        Returns:
+            True if this is configured for Atlassian Cloud, False for Data Center.
+        """
+        return self.instance_type == "cloud"
+
+    @property
+    def is_datacenter(self) -> bool:
+        """Check if this is a Data Center instance configuration.
+
+        Returns:
+            True if this is configured for Data Center, False for Cloud.
+        """
+        return self.instance_type == "datacenter"
+
+    @property
+    def token_url(self) -> str:
+        """Get the token URL for the configured instance type.
+
+        Returns:
+            The appropriate token URL for Cloud or Data Center.
+        """
+        if self.is_cloud:
+            return CLOUD_TOKEN_URL
+        else:
+            if not self.instance_url:
+                raise ValueError("instance_url is required for Data Center OAuth")
+            return f"{self.instance_url.rstrip('/')}{DATACENTER_TOKEN_PATH}"
+
+    @property
+    def authorize_url_base(self) -> str:
+        """Get the base authorization URL for the configured instance type.
+
+        Returns:
+            The appropriate authorization URL for Cloud or Data Center.
+        """
+        if self.is_cloud:
+            return CLOUD_AUTHORIZE_URL
+        else:
+            if not self.instance_url:
+                raise ValueError("instance_url is required for Data Center OAuth")
+            return f"{self.instance_url.rstrip('/')}{DATACENTER_AUTHORIZE_PATH}"
+
+    def get_authorization_url(self, state: str) -> str:
+        """Get the authorization URL for the OAuth 2.0 flow.
+
+        Args:
+            state: Random state string for CSRF protection
+
+        Returns:
+            The authorization URL to redirect the user to.
+        """
+        params = {
+            "client_id": self.client_id,
+            "scope": self.scope,
+            "redirect_uri": self.redirect_uri,
+            "response_type": "code",
+            "state": state,
+        }
+
+        # Cloud-specific parameters
+        if self.is_cloud:
+            params["audience"] = "api.atlassian.com"
+            params["prompt"] = "consent"
+
+        return f"{self.authorize_url_base}?{urllib.parse.urlencode(params)}"
+
+    def exchange_code_for_tokens(self, code: str) -> bool:
+        """Exchange the authorization code for access and refresh tokens.
+
+        Args:
+            code: The authorization code from the callback
+
+        Returns:
+            True if tokens were successfully acquired, False otherwise.
+        """
+        try:
+            payload = {
+                "grant_type": "authorization_code",
+                "client_id": self.client_id,
+                "client_secret": self.client_secret,
+                "code": code,
+                "redirect_uri": self.redirect_uri,
+            }
+
+            logger.info(f"Exchanging authorization code for tokens at {self.token_url}")
+            logger.debug(f"Token exchange payload: {pprint.pformat(payload)}")
+
+            response = requests.post(self.token_url, data=payload)
+
+            # Log more details about the response
+            logger.debug(f"Token exchange response status: {response.status_code}")
+            logger.debug(
+                f"Token exchange response headers: {pprint.pformat(response.headers)}"
+            )
+            logger.debug(f"Token exchange response body: {response.text[:500]}...")
+
+            if not response.ok:
+                logger.error(
+                    f"Token exchange failed with status {response.status_code}. Response: {response.text}"
+                )
+                return False
+
+            # Parse the response
+            token_data = response.json()
+
+            # Check if required tokens are present
+            if "access_token" not in token_data:
+                logger.error(
+                    f"Access token not found in response. Keys found: {list(token_data.keys())}"
+                )
+                return False
+
+            if "refresh_token" not in token_data:
+                logger.error(
+                    "Refresh token not found in response. Ensure 'offline_access' scope is included. "
+                    f"Keys found: {list(token_data.keys())}"
+                )
+                return False
+
+            self.access_token = token_data["access_token"]
+            self.refresh_token = token_data["refresh_token"]
+            self.expires_at = time.time() + token_data["expires_in"]
+
+            # Get the cloud ID using the access token (Cloud only)
+            if self.is_cloud:
+                self._get_cloud_id()
+
+            # Save the tokens
+            self._save_tokens()
+
+            # Log success message with token details
+            logger.info(
+                f"✅ OAuth token exchange successful! Access token expires in {token_data['expires_in']}s."
+            )
+            logger.info(
+                f"Access Token (partial): {self.access_token[:10]}...{self.access_token[-5:] if self.access_token else ''}"
+            )
+            logger.info(
+                f"Refresh Token (partial): {self.refresh_token[:5]}...{self.refresh_token[-3:] if self.refresh_token else ''}"
+            )
+
+            if self.is_cloud:
+                if self.cloud_id:
+                    logger.info(f"Cloud ID successfully retrieved: {self.cloud_id}")
+                else:
+                    logger.warning(
+                        "Cloud ID was not retrieved after token exchange. Check accessible resources."
+                    )
+            else:
+                logger.info(f"Data Center OAuth configured for: {self.instance_url}")
+
+            return True
+        except requests.exceptions.RequestException as e:
+            logger.error(f"Network error during token exchange: {e}", exc_info=True)
+            return False
+        except json.JSONDecodeError as e:
+            logger.error(
+                f"Failed to decode JSON response from token endpoint: {e}",
+                exc_info=True,
+            )
+            logger.error(
+                f"Response text that failed to parse: {response.text if 'response' in locals() else 'Response object not available'}"
+            )
+            return False
+        except Exception as e:
+            logger.error(f"Failed to exchange code for tokens: {e}")
+            return False
+
+    def refresh_access_token(self) -> bool:
+        """Refresh the access token using the refresh token.
+
+        Returns:
+            True if the token was successfully refreshed, False otherwise.
+        """
+        if not self.refresh_token:
+            logger.error("No refresh token available")
+            return False
+
+        try:
+            payload = {
+                "grant_type": "refresh_token",
+                "client_id": self.client_id,
+                "client_secret": self.client_secret,
+                "refresh_token": self.refresh_token,
+            }
+
+            logger.debug("Refreshing access token...")
+            response = requests.post(self.token_url, data=payload)
+            response.raise_for_status()
+
+            # Parse the response
+            token_data = response.json()
+            self.access_token = token_data["access_token"]
+            # Refresh token might also be rotated
+            if "refresh_token" in token_data:
+                self.refresh_token = token_data["refresh_token"]
+            self.expires_at = time.time() + token_data["expires_in"]
+
+            # Save the tokens
+            self._save_tokens()
+
+            return True
+        except Exception as e:
+            logger.error(f"Failed to refresh access token: {e}")
+            return False
+
+    def ensure_valid_token(self) -> bool:
+        """Ensure the access token is valid, refreshing if necessary.
+
+        Returns:
+            True if the token is valid (or was refreshed successfully), False otherwise.
+        """
+        if not self.is_token_expired:
+            return True
+        return self.refresh_access_token()
+
+    def _get_cloud_id(self) -> None:
+        """Get the cloud ID for the Atlassian instance.
+
+        This method queries the accessible resources endpoint to get the cloud ID.
+        The cloud ID is needed for API calls with OAuth.
+        """
+        if not self.access_token:
+            logger.debug("No access token available to get cloud ID")
+            return
+
+        try:
+            headers = {"Authorization": f"Bearer {self.access_token}"}
+            response = requests.get(CLOUD_ID_URL, headers=headers)
+            response.raise_for_status()
+
+            resources = response.json()
+            if resources and len(resources) > 0:
+                # Use the first cloud site (most users have only one)
+                # For users with multiple sites, they might need to specify which one to use
+                self.cloud_id = resources[0]["id"]
+                logger.debug(f"Found cloud ID: {self.cloud_id}")
+            else:
+                logger.warning("No Atlassian sites found in the response")
+        except Exception as e:
+            logger.error(f"Failed to get cloud ID: {e}")
+
+    def _get_keyring_username(self) -> str:
+        """Get the keyring username for storing tokens.
+
+        The username is based on the client ID to allow multiple OAuth apps.
+
+        Returns:
+            A username string for keyring
+        """
+        return f"oauth-{self.client_id}"
+
+    def _save_tokens(self) -> None:
+        """Save the tokens securely using keyring for later use.
+
+        This allows the tokens to be reused between runs without requiring
+        the user to go through the authorization flow again.
+        """
+        try:
+            username = self._get_keyring_username()
+
+            # Store token data as JSON string in keyring
+            token_data = {
+                "refresh_token": self.refresh_token,
+                "access_token": self.access_token,
+                "expires_at": self.expires_at,
+                "cloud_id": self.cloud_id,
+                "instance_type": self.instance_type,
+                "instance_url": self.instance_url,
+            }
+
+            # Store the token data in the system keyring
+            keyring.set_password(KEYRING_SERVICE_NAME, username, json.dumps(token_data))
+
+            logger.debug(f"Saved OAuth tokens to keyring for {username}")
+
+            # Also maintain backwards compatibility with file storage
+            # for environments where keyring might not work
+            self._save_tokens_to_file(token_data)
+
+        except Exception as e:
+            logger.error(f"Failed to save tokens to keyring: {e}")
+            # Fall back to file storage if keyring fails
+            self._save_tokens_to_file()
+
+    def _save_tokens_to_file(self, token_data: dict = None) -> None:
+        """Save the tokens to a file as fallback storage.
+
+        Args:
+            token_data: Optional dict with token data. If not provided,
+                        will use the current object attributes.
+        """
+        try:
+            # Create the directory if it doesn't exist
+            token_dir = Path.home() / ".mcp-atlassian"
+            token_dir.mkdir(exist_ok=True)
+
+            # Save the tokens to a file
+            token_path = token_dir / f"oauth-{self.client_id}.json"
+
+            if token_data is None:
+                token_data = {
+                    "refresh_token": self.refresh_token,
+                    "access_token": self.access_token,
+                    "expires_at": self.expires_at,
+                    "cloud_id": self.cloud_id,
+                    "instance_type": self.instance_type,
+                    "instance_url": self.instance_url,
+                }
+
+            with open(token_path, "w") as f:
+                json.dump(token_data, f)
+
+            logger.debug(f"Saved OAuth tokens to file {token_path} (fallback storage)")
+        except Exception as e:
+            logger.error(f"Failed to save tokens to file: {e}")
+
+    @staticmethod
+    def load_tokens(client_id: str) -> dict[str, Any]:
+        """Load tokens securely from keyring.
+
+        Args:
+            client_id: The OAuth client ID
+
+        Returns:
+            Dict with the token data or empty dict if no tokens found
+        """
+        username = f"oauth-{client_id}"
+
+        # Try to load tokens from keyring first
+        try:
+            token_json = keyring.get_password(KEYRING_SERVICE_NAME, username)
+            if token_json:
+                logger.debug(f"Loaded OAuth tokens from keyring for {username}")
+                return json.loads(token_json)
+        except Exception as e:
+            logger.warning(
+                f"Failed to load tokens from keyring: {e}. Trying file fallback."
+            )
+
+        # Fall back to loading from file if keyring fails or returns None
+        return OAuthConfig._load_tokens_from_file(client_id)
+
+    @staticmethod
+    def _load_tokens_from_file(client_id: str) -> dict[str, Any]:
+        """Load tokens from a file as fallback.
+
+        Args:
+            client_id: The OAuth client ID
+
+        Returns:
+            Dict with the token data or empty dict if no tokens found
+        """
+        token_path = Path.home() / ".mcp-atlassian" / f"oauth-{client_id}.json"
+
+        if not token_path.exists():
+            return {}
+
+        try:
+            with open(token_path) as f:
+                token_data = json.load(f)
+                logger.debug(
+                    f"Loaded OAuth tokens from file {token_path} (fallback storage)"
+                )
+                return token_data
+        except Exception as e:
+            logger.error(f"Failed to load tokens from file: {e}")
+            return {}
+
+    @classmethod
+    def from_env(cls) -> Optional["OAuthConfig"]:
+        """Create an OAuth configuration from environment variables.
+
+        Environment variables:
+        - ATLASSIAN_OAUTH_CLIENT_ID: OAuth client ID
+        - ATLASSIAN_OAUTH_CLIENT_SECRET: OAuth client secret
+        - ATLASSIAN_OAUTH_REDIRECT_URI: OAuth redirect URI
+        - ATLASSIAN_OAUTH_SCOPE: OAuth scope
+        - ATLASSIAN_OAUTH_INSTANCE_TYPE: "cloud" or "datacenter" (defaults to "cloud")
+        - ATLASSIAN_OAUTH_INSTANCE_URL: Instance URL (required for Data Center)
+        - ATLASSIAN_OAUTH_CLOUD_ID: Cloud ID (Cloud only, optional)
+
+        Returns:
+            OAuthConfig instance or None if OAuth is not enabled
+        """
+        # Check if OAuth is explicitly enabled (allows minimal config)
+        oauth_enabled = os.getenv("ATLASSIAN_OAUTH_ENABLE", "").lower() in (
+            "true",
+            "1",
+            "yes",
+        )
+
+        # Check for required environment variables
+        client_id = os.getenv("ATLASSIAN_OAUTH_CLIENT_ID")
+        client_secret = os.getenv("ATLASSIAN_OAUTH_CLIENT_SECRET")
+        redirect_uri = os.getenv("ATLASSIAN_OAUTH_REDIRECT_URI")
+        scope = os.getenv("ATLASSIAN_OAUTH_SCOPE")
+
+        # Full OAuth configuration (traditional mode)
+        if all([client_id, client_secret, redirect_uri, scope]):
+            # Determine instance type
+            instance_type = os.getenv("ATLASSIAN_OAUTH_INSTANCE_TYPE", "cloud").lower()
+            if instance_type not in ["cloud", "datacenter"]:
+                logger.warning(
+                    f"Invalid ATLASSIAN_OAUTH_INSTANCE_TYPE: {instance_type}. Defaulting to 'cloud'."
+                )
+                instance_type = "cloud"
+
+            # Get instance-specific configuration
+            instance_url = os.getenv("ATLASSIAN_OAUTH_INSTANCE_URL")
+            cloud_id = os.getenv("ATLASSIAN_OAUTH_CLOUD_ID")
+
+            # Debug logging for environment variables
+            if instance_type == "datacenter":
+                logger.debug("Data Center OAuth configuration:")
+                logger.debug(f"  instance_url from env: {instance_url}")
+                logger.debug(f"  instance_type: {instance_type}")
+
+            # Validate instance-specific requirements
+            if instance_type == "datacenter" and not instance_url:
+                logger.error(
+                    "ATLASSIAN_OAUTH_INSTANCE_URL is required for Data Center OAuth"
+                )
+                return None
+
+            # Create the OAuth configuration with full credentials
+            config = cls(
+                client_id=client_id,
+                client_secret=client_secret,
+                redirect_uri=redirect_uri,
+                scope=scope,
+                instance_type=instance_type,
+                instance_url=instance_url,
+                cloud_id=cloud_id,
+            )
+
+            # Try to load existing tokens
+            token_data = cls.load_tokens(client_id)
+            if token_data:
+                config.refresh_token = token_data.get("refresh_token")
+                config.access_token = token_data.get("access_token")
+                config.expires_at = token_data.get("expires_at")
+                # Load instance-specific data from stored tokens
+                if not config.cloud_id and "cloud_id" in token_data:
+                    config.cloud_id = token_data["cloud_id"]
+                if "instance_type" in token_data:
+                    config.instance_type = token_data["instance_type"]
+                if not config.instance_url and "instance_url" in token_data:
+                    config.instance_url = token_data["instance_url"]
+
+            return config
+
+        # Minimal OAuth configuration (user-provided tokens mode)
+        elif oauth_enabled:
+            # Create minimal config that works with user-provided tokens
+            logger.info(
+                "Creating minimal OAuth config for user-provided tokens (ATLASSIAN_OAUTH_ENABLE=true)"
+            )
+            return cls(
+                client_id="",  # Will be provided by user tokens
+                client_secret="",  # Not needed for user tokens
+                redirect_uri="",  # Not needed for user tokens
+                scope="",  # Will be determined by user token permissions
+                cloud_id=os.getenv("ATLASSIAN_OAUTH_CLOUD_ID"),  # Optional fallback
+            )
+
+        # No OAuth configuration
+        return None
+
+
+@dataclass
+class BYOAccessTokenOAuthConfig:
+    """OAuth configuration when providing a pre-existing access token.
+
+    This class is used when the user provides their own Atlassian Cloud ID
+    and access token directly, bypassing the full OAuth 2.0 (3LO) flow.
+    It's suitable for scenarios like service accounts or CI/CD pipelines
+    where an access token is already available.
+
+    This configuration does not support token refreshing.
+    """
+
+    cloud_id: str
+    access_token: str
+    refresh_token: None = None
+    expires_at: None = None
+
+    @classmethod
+    def from_env(cls) -> Optional["BYOAccessTokenOAuthConfig"]:
+        """Create a BYOAccessTokenOAuthConfig from environment variables.
+
+        Reads `ATLASSIAN_OAUTH_CLOUD_ID` and `ATLASSIAN_OAUTH_ACCESS_TOKEN`.
+
+        Returns:
+            BYOAccessTokenOAuthConfig instance or None if required
+            environment variables are missing.
+        """
+        cloud_id = os.getenv("ATLASSIAN_OAUTH_CLOUD_ID")
+        access_token = os.getenv("ATLASSIAN_OAUTH_ACCESS_TOKEN")
+
+        if not all([cloud_id, access_token]):
+            return None
+
+        return cls(cloud_id=cloud_id, access_token=access_token)
+
+
+def get_oauth_config_from_env() -> OAuthConfig | BYOAccessTokenOAuthConfig | None:
+    """Get the appropriate OAuth configuration from environment variables.
+
+    This function attempts to load standard OAuth configuration first (OAuthConfig).
+    If that's not available, it tries to load a "Bring Your Own Access Token"
+    configuration (BYOAccessTokenOAuthConfig).
+
+    Returns:
+        An instance of OAuthConfig or BYOAccessTokenOAuthConfig if environment
+        variables are set for either, otherwise None.
+    """
+    return BYOAccessTokenOAuthConfig.from_env() or OAuthConfig.from_env()
+
+
+def configure_oauth_session(
+    session: requests.Session, oauth_config: OAuthConfig | BYOAccessTokenOAuthConfig
+) -> bool:
+    """Configure a requests session with OAuth 2.0 authentication.
+
+    This function ensures the access token is valid and adds it to the session headers.
+
+    Args:
+        session: The requests session to configure
+        oauth_config: The OAuth configuration to use
+
+    Returns:
+        True if the session was successfully configured, False otherwise
+    """
+    logger.debug(
+        f"configure_oauth_session: Received OAuthConfig with "
+        f"access_token_present={bool(oauth_config.access_token)}, "
+        f"refresh_token_present={bool(oauth_config.refresh_token)}, "
+        f"cloud_id='{oauth_config.cloud_id}'"
+    )
+    # If user provided only an access token (no refresh_token), use it directly
+    if oauth_config.access_token and not oauth_config.refresh_token:
+        logger.info(
+            "configure_oauth_session: Using provided OAuth access token directly (no refresh_token)."
+        )
+        session.headers["Authorization"] = f"Bearer {oauth_config.access_token}"
+        return True
+    logger.debug("configure_oauth_session: Proceeding to ensure_valid_token.")
+    # Otherwise, ensure we have a valid token (refresh if needed)
+    if isinstance(oauth_config, BYOAccessTokenOAuthConfig):
+        logger.error(
+            "configure_oauth_session: oauth access token configuration provided as empty string."
+        )
+        return False
+    if not oauth_config.ensure_valid_token():
+        logger.error(
+            f"configure_oauth_session: ensure_valid_token returned False. "
+            f"Token was expired: {oauth_config.is_token_expired}, "
+            f"Refresh token present for attempt: {bool(oauth_config.refresh_token)}"
+        )
+        return False
+    session.headers["Authorization"] = f"Bearer {oauth_config.access_token}"
+    logger.info("Successfully configured OAuth session for Atlassian Cloud API")
+    return True