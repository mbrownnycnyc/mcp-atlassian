"""Tests for the OAuth utilities."""

import json
import time
import urllib.parse
from unittest.mock import MagicMock, patch

import pytest
import requests

from mcp_atlassian.utils.oauth import (
    CLOUD_AUTHORIZE_URL,
    CLOUD_TOKEN_URL,
    KEYRING_SERVICE_NAME,
    TOKEN_EXPIRY_MARGIN,
    BYOAccessTokenOAuthConfig,
    OAuthConfig,
    configure_oauth_session,
    get_oauth_config_from_env,
)


class TestOAuthConfig:
    """Tests for the OAuthConfig class."""

    def test_init_with_required_params(self):
        """Test initialization with required parameters."""
        config = OAuthConfig(
            client_id="test-client-id",
            client_secret="test-client-secret",
            redirect_uri="https://example.com/callback",
            scope="read:jira-work write:jira-work",
        )
        assert config.client_id == "test-client-id"
        assert config.client_secret == "test-client-secret"
        assert config.redirect_uri == "https://example.com/callback"
        assert config.scope == "read:jira-work write:jira-work"
        assert config.cloud_id is None
        assert config.refresh_token is None
        assert config.access_token is None
        assert config.expires_at is None

    def test_init_with_all_params(self):
        """Test initialization with all parameters."""
        config = OAuthConfig(
            client_id="test-client-id",
            client_secret="test-client-secret",
            redirect_uri="https://example.com/callback",
            scope="read:jira-work write:jira-work",
            cloud_id="test-cloud-id",
            refresh_token="test-refresh-token",
            access_token="test-access-token",
            expires_at=time.time() + 3600,
        )
        assert config.client_id == "test-client-id"
        assert config.cloud_id == "test-cloud-id"
        assert config.access_token == "test-access-token"
        assert config.refresh_token == "test-refresh-token"
        assert config.expires_at is not None

    def test_is_token_expired_no_token(self):
        """Test is_token_expired when no token is set."""
        config = OAuthConfig(
            client_id="test-client-id",
            client_secret="test-client-secret",
            redirect_uri="https://example.com/callback",
            scope="read:jira-work write:jira-work",
        )
        assert config.is_token_expired is True

    def test_is_token_expired_token_expired(self):
        """Test is_token_expired when token is expired."""
        config = OAuthConfig(
            client_id="test-client-id",
            client_secret="test-client-secret",
            redirect_uri="https://example.com/callback",
            scope="read:jira-work write:jira-work",
            access_token="test-access-token",
            expires_at=time.time() - 100,  # Expired 100 seconds ago
        )
        assert config.is_token_expired is True

    def test_is_token_expired_token_expiring_soon(self):
        """Test is_token_expired when token expires soon."""
        config = OAuthConfig(
            client_id="test-client-id",
            client_secret="test-client-secret",
            redirect_uri="https://example.com/callback",
            scope="read:jira-work write:jira-work",
            access_token="test-access-token",
            expires_at=time.time() + (TOKEN_EXPIRY_MARGIN - 10),  # Expires soon
        )
        assert config.is_token_expired is True

    def test_is_token_expired_token_valid(self):
        """Test is_token_expired when token is valid."""
        config = OAuthConfig(
            client_id="test-client-id",
            client_secret="test-client-secret",
            redirect_uri="https://example.com/callback",
            scope="read:jira-work write:jira-work",
            access_token="test-access-token",
            expires_at=time.time() + 3600,  # Expires in 1 hour
        )
        assert config.is_token_expired is False

    def test_get_authorization_url(self):
        """Test get_authorization_url method."""
        config = OAuthConfig(
            client_id="test-client-id",
            client_secret="test-client-secret",
            redirect_uri="https://example.com/callback",
            scope="read:jira-work write:jira-work",
        )
        url = config.get_authorization_url(state="test-state")

        # Parse the URL to check parameters properly
        parsed_url = urllib.parse.urlparse(url)
        query_params = urllib.parse.parse_qs(parsed_url.query)

        assert (
            parsed_url.scheme + "://" + parsed_url.netloc + parsed_url.path
            == "https://auth.atlassian.com/authorize"
        )
        assert query_params["client_id"] == ["test-client-id"]
        assert query_params["scope"] == ["read:jira-work write:jira-work"]
        assert query_params["redirect_uri"] == ["https://example.com/callback"]
        assert query_params["response_type"] == ["code"]
        assert query_params["state"] == ["test-state"]

    @patch("requests.post")
    def test_exchange_code_for_tokens_success(self, mock_post):
        """Test successful exchange_code_for_tokens."""
        # Mock response
        mock_response = MagicMock()
        mock_response.status_code = 200
        mock_response.json.return_value = {
            "access_token": "new-access-token",
            "refresh_token": "new-refresh-token",
            "expires_in": 3600,
        }
        mock_post.return_value = mock_response

        # Mock cloud ID retrieval and token saving
        with patch.object(OAuthConfig, "_get_cloud_id") as mock_get_cloud_id:
            with patch.object(OAuthConfig, "_save_tokens") as mock_save_tokens:
                config = OAuthConfig(
                    client_id="test-client-id",
                    client_secret="test-client-secret",
                    redirect_uri="https://example.com/callback",
                    scope="read:jira-work write:jira-work",
                )
                result = config.exchange_code_for_tokens("test-code")

                # Check result
                assert result is True
                assert config.access_token == "new-access-token"
                assert config.refresh_token == "new-refresh-token"
                assert config.expires_at is not None

                # Verify calls
                mock_post.assert_called_once()
                mock_get_cloud_id.assert_called_once()
                mock_save_tokens.assert_called_once()

    @patch("requests.post")
    def test_exchange_code_for_tokens_failure(self, mock_post):
        """Test failed exchange_code_for_tokens."""
        mock_post.side_effect = Exception("API error")

        config = OAuthConfig(
            client_id="test-client-id",
            client_secret="test-client-secret",
            redirect_uri="https://example.com/callback",
            scope="read:jira-work write:jira-work",
        )
        result = config.exchange_code_for_tokens("test-code")

        # Check result
        assert result is False
        assert config.access_token is None
        assert config.refresh_token is None

    @patch("requests.post")
    def test_refresh_access_token_success(self, mock_post):
        """Test successful refresh_access_token."""
        # Mock response
        mock_response = MagicMock()
        mock_response.status_code = 200
        mock_response.json.return_value = {
            "access_token": "new-access-token",
            "refresh_token": "new-refresh-token",
            "expires_in": 3600,
        }
        mock_post.return_value = mock_response

        with patch.object(OAuthConfig, "_save_tokens") as mock_save_tokens:
            config = OAuthConfig(
                client_id="test-client-id",
                client_secret="test-client-secret",
                redirect_uri="https://example.com/callback",
                scope="read:jira-work write:jira-work",
                refresh_token="old-refresh-token",
            )
            result = config.refresh_access_token()

            # Check result
            assert result is True
            assert config.access_token == "new-access-token"
            assert config.refresh_token == "new-refresh-token"
            assert config.expires_at is not None

            # Verify calls
            mock_post.assert_called_once()
            mock_save_tokens.assert_called_once()

    def test_refresh_access_token_no_refresh_token(self):
        """Test refresh_access_token with no refresh token."""
        config = OAuthConfig(
            client_id="test-client-id",
            client_secret="test-client-secret",
            redirect_uri="https://example.com/callback",
            scope="read:jira-work write:jira-work",
        )
        result = config.refresh_access_token()

        # Check result
        assert result is False

    @patch("requests.post")
    def test_ensure_valid_token_already_valid(self, mock_post):
        """Test ensure_valid_token when token is already valid."""
        config = OAuthConfig(
            client_id="test-client-id",
            client_secret="test-client-secret",
            redirect_uri="https://example.com/callback",
            scope="read:jira-work write:jira-work",
            access_token="test-access-token",
            expires_at=time.time() + 3600,  # Expires in 1 hour
        )
        result = config.ensure_valid_token()

        # Check result
        assert result is True
        # Should not have tried to refresh the token
        mock_post.assert_not_called()

    @patch.object(OAuthConfig, "refresh_access_token")
    def test_ensure_valid_token_needs_refresh_success(self, mock_refresh):
        """Test ensure_valid_token when token needs refreshing (success case)."""
        mock_refresh.return_value = True

        config = OAuthConfig(
            client_id="test-client-id",
            client_secret="test-client-secret",
            redirect_uri="https://example.com/callback",
            scope="read:jira-work write:jira-work",
            refresh_token="test-refresh-token",
            access_token="test-access-token",
            expires_at=time.time() - 100,  # Expired 100 seconds ago
        )
        result = config.ensure_valid_token()

        # Check result
        assert result is True
        mock_refresh.assert_called_once()

    @patch.object(OAuthConfig, "refresh_access_token")
    def test_ensure_valid_token_needs_refresh_failure(self, mock_refresh):
        """Test ensure_valid_token when token needs refreshing (failure case)."""
        mock_refresh.return_value = False

        config = OAuthConfig(
            client_id="test-client-id",
            client_secret="test-client-secret",
            redirect_uri="https://example.com/callback",
            scope="read:jira-work write:jira-work",
            refresh_token="test-refresh-token",
            access_token="test-access-token",
            expires_at=time.time() - 100,  # Expired 100 seconds ago
        )
        result = config.ensure_valid_token()

        # Check result
        assert result is False
        mock_refresh.assert_called_once()

    @patch("requests.get")
    def test_get_cloud_id_success(self, mock_get):
        """Test _get_cloud_id success case."""
        # Mock response
        mock_response = MagicMock()
        mock_response.status_code = 200
        mock_response.json.return_value = [{"id": "test-cloud-id", "name": "Test Site"}]
        mock_get.return_value = mock_response

        config = OAuthConfig(
            client_id="test-client-id",
            client_secret="test-client-secret",
            redirect_uri="https://example.com/callback",
            scope="read:jira-work write:jira-work",
            access_token="test-access-token",
        )
        config._get_cloud_id()

        # Check result
        assert config.cloud_id == "test-cloud-id"
        mock_get.assert_called_once()
        headers = mock_get.call_args[1]["headers"]
        assert headers["Authorization"] == "Bearer test-access-token"

    @patch("requests.get")
    def test_get_cloud_id_no_access_token(self, mock_get):
        """Test _get_cloud_id with no access token."""
        config = OAuthConfig(
            client_id="test-client-id",
            client_secret="test-client-secret",
            redirect_uri="https://example.com/callback",
            scope="read:jira-work write:jira-work",
        )
        config._get_cloud_id()

        # Should not make API call without token
        mock_get.assert_not_called()
        assert config.cloud_id is None

    def test_get_keyring_username(self):
        """Test _get_keyring_username method."""
        config = OAuthConfig(
            client_id="test-client-id",
            client_secret="test-client-secret",
            redirect_uri="https://example.com/callback",
            scope="read:jira-work write:jira-work",
        )
        username = config._get_keyring_username()

        # Check the keyring username format
        assert username == "oauth-test-client-id"

    @patch("keyring.set_password")
    @patch.object(OAuthConfig, "_save_tokens_to_file")
    def test_save_tokens_keyring_success(self, mock_save_to_file, mock_set_password):
        """Test _save_tokens with successful keyring storage."""
        config = OAuthConfig(
            client_id="test-client-id",
            client_secret="test-client-secret",
            redirect_uri="https://example.com/callback",
            scope="read:jira-work write:jira-work",
            cloud_id="test-cloud-id",
            refresh_token="test-refresh-token",
            access_token="test-access-token",
            expires_at=1234567890,
        )
        config._save_tokens()

        # Verify keyring was used
        mock_set_password.assert_called_once()
        service_name = mock_set_password.call_args[0][0]
        username = mock_set_password.call_args[0][1]
        token_json = mock_set_password.call_args[0][2]

        assert service_name == KEYRING_SERVICE_NAME
        assert username == "oauth-test-client-id"
        assert "test-refresh-token" in token_json
        assert "test-access-token" in token_json

        # Verify file backup was created
        mock_save_to_file.assert_called_once()

    @patch("keyring.set_password")
    @patch.object(OAuthConfig, "_save_tokens_to_file")
    def test_save_tokens_keyring_failure(self, mock_save_to_file, mock_set_password):
        """Test _save_tokens with keyring failure fallback."""
        # Make keyring fail
        mock_set_password.side_effect = Exception("Keyring error")

        config = OAuthConfig(
            client_id="test-client-id",
            client_secret="test-client-secret",
            redirect_uri="https://example.com/callback",
            scope="read:jira-work write:jira-work",
            cloud_id="test-cloud-id",
            refresh_token="test-refresh-token",
            access_token="test-access-token",
            expires_at=1234567890,
        )
        config._save_tokens()

        # Verify keyring was attempted
        mock_set_password.assert_called_once()

        # Verify fallback to file was used
        mock_save_to_file.assert_called_once()

    @patch("pathlib.Path.mkdir")
    @patch("json.dump")
    def test_save_tokens_to_file(self, mock_dump, mock_mkdir):
        """Test _save_tokens_to_file method."""
        # Mock open
        mock_open = MagicMock()
        with patch("builtins.open", mock_open):
            config = OAuthConfig(
                client_id="test-client-id",
                client_secret="test-client-secret",
                redirect_uri="https://example.com/callback",
                scope="read:jira-work write:jira-work",
                cloud_id="test-cloud-id",
                refresh_token="test-refresh-token",
                access_token="test-access-token",
                expires_at=1234567890,
            )
            config._save_tokens_to_file()

            # Should create directory and save tokens
            mock_mkdir.assert_called_once()
            mock_open.assert_called_once()
            mock_dump.assert_called_once()

            # Check saved data
            saved_data = mock_dump.call_args[0][0]
            assert saved_data["refresh_token"] == "test-refresh-token"
            assert saved_data["access_token"] == "test-access-token"
            assert saved_data["expires_at"] == 1234567890
            assert saved_data["cloud_id"] == "test-cloud-id"

    @patch("keyring.get_password")
    @patch.object(OAuthConfig, "_load_tokens_from_file")
    def test_load_tokens_keyring_success(self, mock_load_from_file, mock_get_password):
        """Test load_tokens with successful keyring retrieval."""
        # Setup keyring to return token data
        token_data = {
            "refresh_token": "keyring-refresh-token",
            "access_token": "keyring-access-token",
            "expires_at": 1234567890,
            "cloud_id": "keyring-cloud-id",
        }
        mock_get_password.return_value = json.dumps(token_data)

        result = OAuthConfig.load_tokens("test-client-id")

        # Should have used keyring
        mock_get_password.assert_called_once_with(
            KEYRING_SERVICE_NAME, "oauth-test-client-id"
        )

        # Should not fall back to file
        mock_load_from_file.assert_not_called()

        # Check result contains keyring data
        assert result["refresh_token"] == "keyring-refresh-token"
        assert result["access_token"] == "keyring-access-token"
        assert result["expires_at"] == 1234567890
        assert result["cloud_id"] == "keyring-cloud-id"

    @patch("keyring.get_password")
    @patch.object(OAuthConfig, "_load_tokens_from_file")
    def test_load_tokens_keyring_failure(self, mock_load_from_file, mock_get_password):
        """Test load_tokens with keyring failure fallback."""
        # Make keyring fail
        mock_get_password.side_effect = Exception("Keyring error")

        # Setup file fallback to return token data
        file_token_data = {
            "refresh_token": "file-refresh-token",
            "access_token": "file-access-token",
            "expires_at": 9876543210,
            "cloud_id": "file-cloud-id",
        }
        mock_load_from_file.return_value = file_token_data

        result = OAuthConfig.load_tokens("test-client-id")

        # Should have tried keyring
        mock_get_password.assert_called_once()

        # Should have fallen back to file
        mock_load_from_file.assert_called_once_with("test-client-id")

        # Check result contains file data
        assert result["refresh_token"] == "file-refresh-token"
        assert result["access_token"] == "file-access-token"
        assert result["expires_at"] == 9876543210
        assert result["cloud_id"] == "file-cloud-id"

    @patch("keyring.get_password")
    @patch.object(OAuthConfig, "_load_tokens_from_file")
    def test_load_tokens_keyring_empty(self, mock_load_from_file, mock_get_password):
        """Test load_tokens with empty keyring result."""
        # Setup keyring to return None (no saved token)
        mock_get_password.return_value = None

        # Setup file fallback to return token data
        file_token_data = {
            "refresh_token": "file-refresh-token",
            "access_token": "file-access-token",
            "expires_at": 9876543210,
        }
        mock_load_from_file.return_value = file_token_data

        result = OAuthConfig.load_tokens("test-client-id")

        # Should have tried keyring
        mock_get_password.assert_called_once()

        # Should have fallen back to file
        mock_load_from_file.assert_called_once_with("test-client-id")

        # Check result contains file data
        assert result["refresh_token"] == "file-refresh-token"
        assert result["access_token"] == "file-access-token"
        assert result["expires_at"] == 9876543210

    @patch("pathlib.Path.exists")
    @patch("json.load")
    def test_load_tokens_from_file_success(self, mock_load, mock_exists):
        """Test _load_tokens_from_file success case."""
        mock_exists.return_value = True
        mock_load.return_value = {
            "refresh_token": "test-refresh-token",
            "access_token": "test-access-token",
            "expires_at": 1234567890,
            "cloud_id": "test-cloud-id",
        }

        # Mock open
        mock_open = MagicMock()
        with patch("builtins.open", mock_open):
            result = OAuthConfig._load_tokens_from_file("test-client-id")

            # Check result
            assert result["refresh_token"] == "test-refresh-token"
            assert result["access_token"] == "test-access-token"
            assert result["expires_at"] == 1234567890
            assert result["cloud_id"] == "test-cloud-id"

    @patch("pathlib.Path.exists")
    def test_load_tokens_from_file_not_found(self, mock_exists):
        """Test _load_tokens_from_file when file doesn't exist."""
        mock_exists.return_value = False

        result = OAuthConfig._load_tokens_from_file("test-client-id")

        # Should return empty dict
        assert result == {}

    @patch("os.getenv")
    def test_from_env_success(self, mock_getenv):
        """Test from_env success case."""
        # Mock environment variables
        mock_getenv.side_effect = lambda key, default=None: {
            "ATLASSIAN_OAUTH_CLIENT_ID": "env-client-id",
            "ATLASSIAN_OAUTH_CLIENT_SECRET": "env-client-secret",
            "ATLASSIAN_OAUTH_REDIRECT_URI": "https://example.com/callback",
            "ATLASSIAN_OAUTH_SCOPE": "read:jira-work",
            "ATLASSIAN_OAUTH_CLOUD_ID": "env-cloud-id",
        }.get(key, default)

        # Mock token loading
        with patch.object(
            OAuthConfig,
            "load_tokens",
            return_value={
                "refresh_token": "loaded-refresh-token",
                "access_token": "loaded-access-token",
                "expires_at": 1234567890,
            },
        ):
            config = OAuthConfig.from_env()

            # Check result
            assert config is not None
            assert config.client_id == "env-client-id"
            assert config.client_secret == "env-client-secret"
            assert config.redirect_uri == "https://example.com/callback"
            assert config.scope == "read:jira-work"
            assert config.cloud_id == "env-cloud-id"
            assert config.refresh_token == "loaded-refresh-token"
            assert config.access_token == "loaded-access-token"
            assert config.expires_at == 1234567890

    @patch("os.getenv")
    def test_from_env_missing_required(self, mock_getenv):
        """Test from_env with missing required variables."""
        # Mock environment variables - missing some required ones
        mock_getenv.side_effect = lambda key, default=None: {
            "ATLASSIAN_OAUTH_CLIENT_ID": "env-client-id",
            # Missing client secret
            "ATLASSIAN_OAUTH_REDIRECT_URI": "https://example.com/callback",
            # Missing scope
        }.get(key, default)

        config = OAuthConfig.from_env()

        # Should return None if required variables are missing
        assert config is None

    @patch("os.getenv")
    def test_from_env_minimal_oauth_enabled(self, mock_getenv):
        """Test from_env with minimal OAuth configuration (ATLASSIAN_OAUTH_ENABLE=true)."""
        # Mock environment variables - only ATLASSIAN_OAUTH_ENABLE is set
        mock_getenv.side_effect = lambda key, default=None: {
            "ATLASSIAN_OAUTH_ENABLE": "true",
            "ATLASSIAN_OAUTH_CLOUD_ID": "cloud-id",  # Optional fallback
        }.get(key, default)

        config = OAuthConfig.from_env()

        # Should return minimal config when OAuth is enabled
        assert config is not None
        assert config.client_id == ""
        assert config.client_secret == ""
        assert config.redirect_uri == ""
        assert config.scope == ""
        assert config.cloud_id == "cloud-id"

    @patch("os.getenv")
    def test_from_env_minimal_oauth_disabled(self, mock_getenv):
        """Test from_env with minimal OAuth configuration disabled."""
        # Mock environment variables - ATLASSIAN_OAUTH_ENABLE is false
        mock_getenv.side_effect = lambda key, default=None: {
            "ATLASSIAN_OAUTH_ENABLE": "false",
        }.get(key, default)

        config = OAuthConfig.from_env()

        # Should return None when OAuth is disabled
        assert config is None

    @patch("os.getenv")
    def test_from_env_full_oauth_takes_precedence(self, mock_getenv):
        """Test that full OAuth configuration takes precedence over minimal config."""
        # Mock environment variables - both full OAuth and ATLASSIAN_OAUTH_ENABLE
        mock_getenv.side_effect = lambda key, default=None: {
            "ATLASSIAN_OAUTH_ENABLE": "true",
            "ATLASSIAN_OAUTH_CLIENT_ID": "full-client-id",
            "ATLASSIAN_OAUTH_CLIENT_SECRET": "full-client-secret",
            "ATLASSIAN_OAUTH_REDIRECT_URI": "https://example.com/callback",
            "ATLASSIAN_OAUTH_SCOPE": "read:jira-work",
            "ATLASSIAN_OAUTH_CLOUD_ID": "full-cloud-id",
        }.get(key, default)

        # Mock token loading
        with patch.object(OAuthConfig, "load_tokens", return_value={}):
            config = OAuthConfig.from_env()

            # Should return full config, not minimal
            assert config is not None
            assert config.client_id == "full-client-id"
            assert config.client_secret == "full-client-secret"
            assert config.redirect_uri == "https://example.com/callback"
            assert config.scope == "read:jira-work"
            assert config.cloud_id == "full-cloud-id"


class TestBYOAccessTokenOAuthConfig:
    """Tests for the BYOAccessTokenOAuthConfig class."""

    def test_init_with_required_params(self):
        """Test initialization with required parameters."""
        config = BYOAccessTokenOAuthConfig(
            cloud_id="byo-cloud-id", access_token="byo-access-token"
        )
        assert config.cloud_id == "byo-cloud-id"
        assert config.access_token == "byo-access-token"
        assert config.refresh_token is None
        assert config.expires_at is None

    @patch("os.getenv")
    def test_from_env_success(self, mock_getenv):
        """Test from_env success for BYOAccessTokenOAuthConfig."""
        mock_getenv.side_effect = lambda key, default=None: {
            "ATLASSIAN_OAUTH_CLOUD_ID": "env-byo-cloud-id",
            "ATLASSIAN_OAUTH_ACCESS_TOKEN": "env-byo-access-token",
        }.get(key, default)

        config = BYOAccessTokenOAuthConfig.from_env()

        assert config is not None
        assert config.cloud_id == "env-byo-cloud-id"
        assert config.access_token == "env-byo-access-token"
        mock_getenv.assert_any_call("ATLASSIAN_OAUTH_CLOUD_ID")
        mock_getenv.assert_any_call("ATLASSIAN_OAUTH_ACCESS_TOKEN")

    @patch("os.getenv")
    def test_from_env_missing_cloud_id(self, mock_getenv):
        """Test from_env with missing cloud_id for BYOAccessTokenOAuthConfig."""
        mock_getenv.side_effect = lambda key, default=None: {
            "ATLASSIAN_OAUTH_ACCESS_TOKEN": "env-byo-access-token",
        }.get(key, default)

        config = BYOAccessTokenOAuthConfig.from_env()
        assert config is None

    @patch("os.getenv")
    def test_from_env_missing_access_token(self, mock_getenv):
        """Test from_env with missing access_token for BYOAccessTokenOAuthConfig."""
        mock_getenv.side_effect = lambda key, default=None: {
            "ATLASSIAN_OAUTH_CLOUD_ID": "env-byo-cloud-id",
        }.get(key, default)

        config = BYOAccessTokenOAuthConfig.from_env()
        assert config is None

    @patch("os.getenv")
    def test_from_env_missing_both(self, mock_getenv):
        """Test from_env with both missing for BYOAccessTokenOAuthConfig."""
        mock_getenv.return_value = None  # Covers all calls returning None
        config = BYOAccessTokenOAuthConfig.from_env()
        assert config is None


@patch("mcp_atlassian.utils.oauth.BYOAccessTokenOAuthConfig.from_env")
@patch("mcp_atlassian.utils.oauth.OAuthConfig.from_env")
def test_get_oauth_config_prefers_byo_when_both_present(
    mock_oauth_from_env, mock_byo_from_env
):
    """Test get_oauth_config_from_env prefers BYOAccessTokenOAuthConfig when both are configured."""
    mock_byo_config = MagicMock(spec=BYOAccessTokenOAuthConfig)
    mock_byo_from_env.return_value = mock_byo_config
    mock_oauth_config = MagicMock(spec=OAuthConfig)
    mock_oauth_from_env.return_value = mock_oauth_config  # This shouldn't be returned

    result = get_oauth_config_from_env()
    assert result == mock_byo_config
    mock_byo_from_env.assert_called_once()
    mock_oauth_from_env.assert_not_called()  # Standard OAuth should not be called if BYO is found


@patch("mcp_atlassian.utils.oauth.BYOAccessTokenOAuthConfig.from_env")
@patch("mcp_atlassian.utils.oauth.OAuthConfig.from_env")
def test_get_oauth_config_falls_back_to_standard_oauth_config(
    mock_oauth_from_env, mock_byo_from_env
):
    """Test get_oauth_config_from_env falls back to OAuthConfig if BYO is not configured."""
    mock_byo_from_env.return_value = None  # BYO not configured
    mock_oauth_config = MagicMock(spec=OAuthConfig)
    mock_oauth_from_env.return_value = mock_oauth_config

    result = get_oauth_config_from_env()
    assert result == mock_oauth_config  # Should be standard OAuth
    mock_byo_from_env.assert_called_once()
    mock_oauth_from_env.assert_called_once()


@patch("mcp_atlassian.utils.oauth.BYOAccessTokenOAuthConfig.from_env")
@patch("mcp_atlassian.utils.oauth.OAuthConfig.from_env")
def test_get_oauth_config_returns_none_if_both_unavailable(
    mock_oauth_from_env, mock_byo_from_env
):
    """Test get_oauth_config_from_env returns None if neither is available."""
    mock_oauth_from_env.return_value = None
    mock_byo_from_env.return_value = None

    result = get_oauth_config_from_env()
    assert result is None
    mock_oauth_from_env.assert_called_once()
    mock_byo_from_env.assert_called_once()


def test_configure_oauth_session_success_with_oauth_config():
    """Test successful configure_oauth_session with OAuthConfig."""
    session = requests.Session()
    # Explicitly use OAuthConfig and mock its specific methods/attributes
    oauth_config = MagicMock(spec=OAuthConfig)
    oauth_config.access_token = "test-access-token"
    oauth_config.refresh_token = "test-refresh-token"  # Crucial for this path
    oauth_config.ensure_valid_token.return_value = True

    result = configure_oauth_session(session, oauth_config)

    assert result is True
    assert session.headers["Authorization"] == "Bearer test-access-token"
    oauth_config.ensure_valid_token.assert_called_once()


def test_configure_oauth_session_failure_with_oauth_config():
    """Test failed configure_oauth_session with OAuthConfig (token refresh fails)."""
    session = requests.Session()
    oauth_config = MagicMock(spec=OAuthConfig)
    oauth_config.access_token = None  # Start with no access token initially
    oauth_config.refresh_token = "test-refresh-token"  # Has a refresh token
    oauth_config.ensure_valid_token.return_value = False  # Refresh fails

    result = configure_oauth_session(session, oauth_config)

    assert result is False
    assert "Authorization" not in session.headers
<<<<<<< HEAD


class TestDataCenterOAuth:
    """Tests for Data Center OAuth functionality."""

    def test_init_data_center_config(self):
        """Test initialization of Data Center OAuth configuration."""
        config = OAuthConfig(
            client_id="dc-client-id",
            client_secret="dc-client-secret",
            redirect_uri="https://localhost:8080/callback",
            scope="READ WRITE",
            instance_type="datacenter",
            instance_url="https://confluence.mycompany.com",
        )
        assert config.client_id == "dc-client-id"
        assert config.client_secret == "dc-client-secret"
        assert config.instance_type == "datacenter"
        assert config.instance_url == "https://confluence.mycompany.com"
        assert config.cloud_id is None
        assert config.is_datacenter is True
        assert config.is_cloud is False

    def test_data_center_token_url(self):
        """Test Data Center token URL generation."""
        config = OAuthConfig(
            client_id="dc-client-id",
            client_secret="dc-client-secret",
            redirect_uri="https://localhost:8080/callback",
            scope="READ WRITE",
            instance_type="datacenter",
            instance_url="https://confluence.mycompany.com",
        )
        expected_url = (
            "https://confluence.mycompany.com/rest/oauth2/latest/token"
        )
        assert config.token_url == expected_url

    def test_data_center_token_url_with_trailing_slash(self):
        """Test Data Center token URL generation with trailing slash in instance URL."""
        config = OAuthConfig(
            client_id="dc-client-id",
            client_secret="dc-client-secret",
            redirect_uri="https://localhost:8080/callback",
            scope="READ WRITE",
            instance_type="datacenter",
            instance_url="https://confluence.mycompany.com/",
        )
        expected_url = (
            "https://confluence.mycompany.com/rest/oauth2/latest/token"
        )
        assert config.token_url == expected_url

    def test_data_center_authorize_url_base(self):
        """Test Data Center authorize URL base generation."""
        config = OAuthConfig(
            client_id="dc-client-id",
            client_secret="dc-client-secret",
            redirect_uri="https://localhost:8080/callback",
            scope="READ WRITE",
            instance_type="datacenter",
            instance_url="https://confluence.mycompany.com",
        )
        expected_url = (
            "https://confluence.mycompany.com/rest/oauth2/latest/authorize"
        )
        assert config.authorize_url_base == expected_url

    def test_data_center_authorization_url(self):
        """Test Data Center authorization URL generation."""
        config = OAuthConfig(
            client_id="dc-client-id",
            client_secret="dc-client-secret",
            redirect_uri="https://localhost:8080/callback",
            scope="READ WRITE",
            instance_type="datacenter",
            instance_url="https://confluence.mycompany.com",
        )
        state = "test-state-123"
        auth_url = config.get_authorization_url(state)

        # Parse the URL
        parsed = urllib.parse.urlparse(auth_url)
        query_params = urllib.parse.parse_qs(parsed.query)

        # Check base URL
        base_url = f"{parsed.scheme}://{parsed.netloc}{parsed.path}"
        assert (
            base_url == "https://confluence.mycompany.com/rest/oauth2/latest/authorize"
        )

        # Check parameters
        assert query_params["client_id"][0] == "dc-client-id"
        assert query_params["scope"][0] == "READ WRITE"
        assert query_params["redirect_uri"][0] == "https://localhost:8080/callback"
        assert query_params["response_type"][0] == "code"
        assert query_params["state"][0] == "test-state-123"

        # Data Center should not have Cloud-specific parameters
        assert "audience" not in query_params
        assert "prompt" not in query_params

    def test_cloud_authorization_url_has_cloud_params(self):
        """Test that Cloud authorization URL includes Cloud-specific parameters."""
        config = OAuthConfig(
            client_id="cloud-client-id",
            client_secret="cloud-client-secret",
            redirect_uri="https://localhost:8080/callback",
            scope="read:jira-work write:jira-work",
            instance_type="cloud",
            cloud_id="test-cloud-id",
        )
        state = "test-state-123"
        auth_url = config.get_authorization_url(state)

        # Parse the URL
        parsed = urllib.parse.urlparse(auth_url)
        query_params = urllib.parse.parse_qs(parsed.query)

        # Check that Cloud-specific parameters are present
        assert query_params["audience"][0] == "api.atlassian.com"
        assert query_params["prompt"][0] == "consent"

    def test_cloud_token_url(self):
        """Test Cloud token URL."""
        config = OAuthConfig(
            client_id="cloud-client-id",
            client_secret="cloud-client-secret",
            redirect_uri="https://localhost:8080/callback",
            scope="read:jira-work write:jira-work",
            instance_type="cloud",
            cloud_id="test-cloud-id",
        )
        assert config.token_url == CLOUD_TOKEN_URL

    def test_cloud_authorize_url_base(self):
        """Test Cloud authorize URL base."""
        config = OAuthConfig(
            client_id="cloud-client-id",
            client_secret="cloud-client-secret",
            redirect_uri="https://localhost:8080/callback",
            scope="read:jira-work write:jira-work",
            instance_type="cloud",
            cloud_id="test-cloud-id",
        )
        assert config.authorize_url_base == CLOUD_AUTHORIZE_URL

    def test_data_center_missing_instance_url_error(self):
        """Test that Data Center config raises error when instance_url is missing."""
        config = OAuthConfig(
            client_id="dc-client-id",
            client_secret="dc-client-secret",
            redirect_uri="https://localhost:8080/callback",
            scope="READ WRITE",
            instance_type="datacenter",
            # instance_url is missing
        )

        with pytest.raises(
            ValueError, match="instance_url is required for Data Center OAuth"
        ):
            _ = config.token_url

        with pytest.raises(
            ValueError, match="instance_url is required for Data Center OAuth"
        ):
            _ = config.authorize_url_base

    @patch("requests.post")
    @patch.object(OAuthConfig, "_save_tokens")
    def test_data_center_exchange_code_for_tokens(self, mock_save_tokens, mock_post):
        """Test Data Center token exchange."""
        # Mock successful response
        mock_response = MagicMock()
        mock_response.ok = True
        mock_response.json.return_value = {
            "access_token": "dc-access-token",
            "refresh_token": "dc-refresh-token",
            "expires_in": 3600,
        }
        mock_post.return_value = mock_response

        config = OAuthConfig(
            client_id="dc-client-id",
            client_secret="dc-client-secret",
            redirect_uri="https://localhost:8080/callback",
            scope="READ WRITE",
            instance_type="datacenter",
            instance_url="https://confluence.mycompany.com",
        )

        result = config.exchange_code_for_tokens("test-code")

        # Check result
        assert result is True
        assert config.access_token == "dc-access-token"
        assert config.refresh_token == "dc-refresh-token"
        assert config.expires_at is not None

        # Verify the correct endpoint was called
        expected_url = (
            "https://confluence.mycompany.com/rest/oauth2/latest/token"
        )
        mock_post.assert_called_once()
        call_args = mock_post.call_args
        assert call_args[0][0] == expected_url

        # Verify no cloud ID retrieval was attempted (Data Center doesn't need it)
        mock_save_tokens.assert_called_once()

    @patch("os.getenv")
    def test_from_env_data_center_success(self, mock_getenv):
        """Test from_env with Data Center configuration."""
        mock_getenv.side_effect = lambda key, default=None: {
            "ATLASSIAN_OAUTH_CLIENT_ID": "dc-client-id",
            "ATLASSIAN_OAUTH_CLIENT_SECRET": "dc-client-secret",
            "ATLASSIAN_OAUTH_REDIRECT_URI": "https://localhost:8080/callback",
            "ATLASSIAN_OAUTH_SCOPE": "READ WRITE",
            "ATLASSIAN_OAUTH_INSTANCE_TYPE": "datacenter",
            "ATLASSIAN_OAUTH_INSTANCE_URL": "https://confluence.mycompany.com",
        }.get(key, default)

        config = OAuthConfig.from_env()

        assert config is not None
        assert config.client_id == "dc-client-id"
        assert config.instance_type == "datacenter"
        assert config.instance_url == "https://confluence.mycompany.com"
        assert config.cloud_id is None
        assert config.is_datacenter is True

    @patch("os.getenv")
    def test_from_env_data_center_missing_instance_url(self, mock_getenv):
        """Test from_env with Data Center but missing instance URL."""
        mock_getenv.side_effect = lambda key, default=None: {
            "ATLASSIAN_OAUTH_CLIENT_ID": "dc-client-id",
            "ATLASSIAN_OAUTH_CLIENT_SECRET": "dc-client-secret",
            "ATLASSIAN_OAUTH_REDIRECT_URI": "https://localhost:8080/callback",
            "ATLASSIAN_OAUTH_SCOPE": "READ WRITE",
            "ATLASSIAN_OAUTH_INSTANCE_TYPE": "datacenter",
            # Missing ATLASSIAN_OAUTH_INSTANCE_URL
        }.get(key, default)

        config = OAuthConfig.from_env()

        # Should return None when Data Center instance URL is missing
        assert config is None

    @patch("os.getenv")
    def test_from_env_invalid_instance_type(self, mock_getenv):
        """Test from_env with invalid instance type defaults to cloud."""
        mock_getenv.side_effect = lambda key, default=None: {
            "ATLASSIAN_OAUTH_CLIENT_ID": "client-id",
            "ATLASSIAN_OAUTH_CLIENT_SECRET": "client-secret",
            "ATLASSIAN_OAUTH_REDIRECT_URI": "https://localhost:8080/callback",
            "ATLASSIAN_OAUTH_SCOPE": "READ WRITE",
            "ATLASSIAN_OAUTH_INSTANCE_TYPE": "invalid-type",
            "ATLASSIAN_OAUTH_CLOUD_ID": "test-cloud-id",
        }.get(key, default)

        config = OAuthConfig.from_env()

        assert config is not None
        assert config.instance_type == "cloud"  # Should default to cloud
        assert config.is_cloud is True

    def test_save_tokens_includes_data_center_fields(self):
        """Test that token saving includes Data Center-specific fields."""
        config = OAuthConfig(
            client_id="dc-client-id",
            client_secret="dc-client-secret",
            redirect_uri="https://localhost:8080/callback",
            scope="READ WRITE",
            instance_type="datacenter",
            instance_url="https://confluence.mycompany.com",
            access_token="test-access-token",
            refresh_token="test-refresh-token",
            expires_at=time.time() + 3600,
        )

        with (
            patch("keyring.set_password") as mock_keyring,
            patch("builtins.open") as mock_open,
            patch("json.dump") as mock_json_dump,
        ):
            config._save_tokens()

            # Check that keyring.set_password was called
            mock_keyring.assert_called_once()

            # Get the JSON data that was saved
            call_args = mock_keyring.call_args
            token_json = call_args[0][2]  # Third argument
            token_data = json.loads(token_json)

            # Verify Data Center-specific fields are included
            assert token_data["instance_type"] == "datacenter"
            assert token_data["instance_url"] == "https://confluence.mycompany.com"
            assert token_data["access_token"] == "test-access-token"
            assert token_data["refresh_token"] == "test-refresh-token"

=======
    oauth_config.ensure_valid_token.assert_called_once()


def test_configure_oauth_session_success_with_byo_config():
    """Test successful configure_oauth_session with BYOAccessTokenOAuthConfig."""
    session = requests.Session()
    byo_config = BYOAccessTokenOAuthConfig(
        cloud_id="byo-cloud-id", access_token="byo-valid-token"
    )
    # Ensure ensure_valid_token is not called on BYOAccessTokenOAuthConfig if it were a MagicMock
    # by not creating it as a MagicMock or by not setting ensure_valid_token if it were.

    result = configure_oauth_session(session, byo_config)

    assert result is True
    assert session.headers["Authorization"] == "Bearer byo-valid-token"


@patch("mcp_atlassian.utils.oauth.logger")
def test_configure_oauth_session_byo_config_empty_token_logs_error(mock_logger):
    """Test configure_oauth_session with BYO config and empty token logs error."""
    session = requests.Session()
    # BYO config with an effectively invalid (empty) access token
    byo_config = BYOAccessTokenOAuthConfig(cloud_id="byo-cloud-id", access_token="")

    result = configure_oauth_session(session, byo_config)

    assert result is False
    assert "Authorization" not in session.headers
    mock_logger.error.assert_called_once_with(
        "configure_oauth_session: oauth access token configuration provided as empty string."
    )


@patch("mcp_atlassian.utils.oauth.logger")
def test_configure_oauth_session_byo_config_no_refresh_token_direct_use(mock_logger):
    """Test BYO config (with access_token, no refresh_token) uses token directly."""
    session = requests.Session()
    oauth_config = BYOAccessTokenOAuthConfig(
        cloud_id="test_cloud_id", access_token="my_access_token"
    )

    # We don't need to mock ensure_valid_token because it shouldn't be called.
    # The actual BYOAccessTokenOAuthConfig instance does not have this method.

    result = configure_oauth_session(session, oauth_config)

    assert result is True
    assert session.headers["Authorization"] == "Bearer my_access_token"
    # Check that the specific log message for direct use is present
    mock_logger.info.assert_any_call(
        "configure_oauth_session: Using provided OAuth access token directly (no refresh_token)."
    )

>>>>>>> 67393f55
<|MERGE_RESOLUTION|>--- conflicted
+++ resolved
@@ -1,1145 +1,1132 @@
-"""Tests for the OAuth utilities."""
-
-import json
-import time
-import urllib.parse
-from unittest.mock import MagicMock, patch
-
-import pytest
-import requests
-
-from mcp_atlassian.utils.oauth import (
-    CLOUD_AUTHORIZE_URL,
-    CLOUD_TOKEN_URL,
-    KEYRING_SERVICE_NAME,
-    TOKEN_EXPIRY_MARGIN,
-    BYOAccessTokenOAuthConfig,
-    OAuthConfig,
-    configure_oauth_session,
-    get_oauth_config_from_env,
-)
-
-
-class TestOAuthConfig:
-    """Tests for the OAuthConfig class."""
-
-    def test_init_with_required_params(self):
-        """Test initialization with required parameters."""
-        config = OAuthConfig(
-            client_id="test-client-id",
-            client_secret="test-client-secret",
-            redirect_uri="https://example.com/callback",
-            scope="read:jira-work write:jira-work",
-        )
-        assert config.client_id == "test-client-id"
-        assert config.client_secret == "test-client-secret"
-        assert config.redirect_uri == "https://example.com/callback"
-        assert config.scope == "read:jira-work write:jira-work"
-        assert config.cloud_id is None
-        assert config.refresh_token is None
-        assert config.access_token is None
-        assert config.expires_at is None
-
-    def test_init_with_all_params(self):
-        """Test initialization with all parameters."""
-        config = OAuthConfig(
-            client_id="test-client-id",
-            client_secret="test-client-secret",
-            redirect_uri="https://example.com/callback",
-            scope="read:jira-work write:jira-work",
-            cloud_id="test-cloud-id",
-            refresh_token="test-refresh-token",
-            access_token="test-access-token",
-            expires_at=time.time() + 3600,
-        )
-        assert config.client_id == "test-client-id"
-        assert config.cloud_id == "test-cloud-id"
-        assert config.access_token == "test-access-token"
-        assert config.refresh_token == "test-refresh-token"
-        assert config.expires_at is not None
-
-    def test_is_token_expired_no_token(self):
-        """Test is_token_expired when no token is set."""
-        config = OAuthConfig(
-            client_id="test-client-id",
-            client_secret="test-client-secret",
-            redirect_uri="https://example.com/callback",
-            scope="read:jira-work write:jira-work",
-        )
-        assert config.is_token_expired is True
-
-    def test_is_token_expired_token_expired(self):
-        """Test is_token_expired when token is expired."""
-        config = OAuthConfig(
-            client_id="test-client-id",
-            client_secret="test-client-secret",
-            redirect_uri="https://example.com/callback",
-            scope="read:jira-work write:jira-work",
-            access_token="test-access-token",
-            expires_at=time.time() - 100,  # Expired 100 seconds ago
-        )
-        assert config.is_token_expired is True
-
-    def test_is_token_expired_token_expiring_soon(self):
-        """Test is_token_expired when token expires soon."""
-        config = OAuthConfig(
-            client_id="test-client-id",
-            client_secret="test-client-secret",
-            redirect_uri="https://example.com/callback",
-            scope="read:jira-work write:jira-work",
-            access_token="test-access-token",
-            expires_at=time.time() + (TOKEN_EXPIRY_MARGIN - 10),  # Expires soon
-        )
-        assert config.is_token_expired is True
-
-    def test_is_token_expired_token_valid(self):
-        """Test is_token_expired when token is valid."""
-        config = OAuthConfig(
-            client_id="test-client-id",
-            client_secret="test-client-secret",
-            redirect_uri="https://example.com/callback",
-            scope="read:jira-work write:jira-work",
-            access_token="test-access-token",
-            expires_at=time.time() + 3600,  # Expires in 1 hour
-        )
-        assert config.is_token_expired is False
-
-    def test_get_authorization_url(self):
-        """Test get_authorization_url method."""
-        config = OAuthConfig(
-            client_id="test-client-id",
-            client_secret="test-client-secret",
-            redirect_uri="https://example.com/callback",
-            scope="read:jira-work write:jira-work",
-        )
-        url = config.get_authorization_url(state="test-state")
-
-        # Parse the URL to check parameters properly
-        parsed_url = urllib.parse.urlparse(url)
-        query_params = urllib.parse.parse_qs(parsed_url.query)
-
-        assert (
-            parsed_url.scheme + "://" + parsed_url.netloc + parsed_url.path
-            == "https://auth.atlassian.com/authorize"
-        )
-        assert query_params["client_id"] == ["test-client-id"]
-        assert query_params["scope"] == ["read:jira-work write:jira-work"]
-        assert query_params["redirect_uri"] == ["https://example.com/callback"]
-        assert query_params["response_type"] == ["code"]
-        assert query_params["state"] == ["test-state"]
-
-    @patch("requests.post")
-    def test_exchange_code_for_tokens_success(self, mock_post):
-        """Test successful exchange_code_for_tokens."""
-        # Mock response
-        mock_response = MagicMock()
-        mock_response.status_code = 200
-        mock_response.json.return_value = {
-            "access_token": "new-access-token",
-            "refresh_token": "new-refresh-token",
-            "expires_in": 3600,
-        }
-        mock_post.return_value = mock_response
-
-        # Mock cloud ID retrieval and token saving
-        with patch.object(OAuthConfig, "_get_cloud_id") as mock_get_cloud_id:
-            with patch.object(OAuthConfig, "_save_tokens") as mock_save_tokens:
-                config = OAuthConfig(
-                    client_id="test-client-id",
-                    client_secret="test-client-secret",
-                    redirect_uri="https://example.com/callback",
-                    scope="read:jira-work write:jira-work",
-                )
-                result = config.exchange_code_for_tokens("test-code")
-
-                # Check result
-                assert result is True
-                assert config.access_token == "new-access-token"
-                assert config.refresh_token == "new-refresh-token"
-                assert config.expires_at is not None
-
-                # Verify calls
-                mock_post.assert_called_once()
-                mock_get_cloud_id.assert_called_once()
-                mock_save_tokens.assert_called_once()
-
-    @patch("requests.post")
-    def test_exchange_code_for_tokens_failure(self, mock_post):
-        """Test failed exchange_code_for_tokens."""
-        mock_post.side_effect = Exception("API error")
-
-        config = OAuthConfig(
-            client_id="test-client-id",
-            client_secret="test-client-secret",
-            redirect_uri="https://example.com/callback",
-            scope="read:jira-work write:jira-work",
-        )
-        result = config.exchange_code_for_tokens("test-code")
-
-        # Check result
-        assert result is False
-        assert config.access_token is None
-        assert config.refresh_token is None
-
-    @patch("requests.post")
-    def test_refresh_access_token_success(self, mock_post):
-        """Test successful refresh_access_token."""
-        # Mock response
-        mock_response = MagicMock()
-        mock_response.status_code = 200
-        mock_response.json.return_value = {
-            "access_token": "new-access-token",
-            "refresh_token": "new-refresh-token",
-            "expires_in": 3600,
-        }
-        mock_post.return_value = mock_response
-
-        with patch.object(OAuthConfig, "_save_tokens") as mock_save_tokens:
-            config = OAuthConfig(
-                client_id="test-client-id",
-                client_secret="test-client-secret",
-                redirect_uri="https://example.com/callback",
-                scope="read:jira-work write:jira-work",
-                refresh_token="old-refresh-token",
-            )
-            result = config.refresh_access_token()
-
-            # Check result
-            assert result is True
-            assert config.access_token == "new-access-token"
-            assert config.refresh_token == "new-refresh-token"
-            assert config.expires_at is not None
-
-            # Verify calls
-            mock_post.assert_called_once()
-            mock_save_tokens.assert_called_once()
-
-    def test_refresh_access_token_no_refresh_token(self):
-        """Test refresh_access_token with no refresh token."""
-        config = OAuthConfig(
-            client_id="test-client-id",
-            client_secret="test-client-secret",
-            redirect_uri="https://example.com/callback",
-            scope="read:jira-work write:jira-work",
-        )
-        result = config.refresh_access_token()
-
-        # Check result
-        assert result is False
-
-    @patch("requests.post")
-    def test_ensure_valid_token_already_valid(self, mock_post):
-        """Test ensure_valid_token when token is already valid."""
-        config = OAuthConfig(
-            client_id="test-client-id",
-            client_secret="test-client-secret",
-            redirect_uri="https://example.com/callback",
-            scope="read:jira-work write:jira-work",
-            access_token="test-access-token",
-            expires_at=time.time() + 3600,  # Expires in 1 hour
-        )
-        result = config.ensure_valid_token()
-
-        # Check result
-        assert result is True
-        # Should not have tried to refresh the token
-        mock_post.assert_not_called()
-
-    @patch.object(OAuthConfig, "refresh_access_token")
-    def test_ensure_valid_token_needs_refresh_success(self, mock_refresh):
-        """Test ensure_valid_token when token needs refreshing (success case)."""
-        mock_refresh.return_value = True
-
-        config = OAuthConfig(
-            client_id="test-client-id",
-            client_secret="test-client-secret",
-            redirect_uri="https://example.com/callback",
-            scope="read:jira-work write:jira-work",
-            refresh_token="test-refresh-token",
-            access_token="test-access-token",
-            expires_at=time.time() - 100,  # Expired 100 seconds ago
-        )
-        result = config.ensure_valid_token()
-
-        # Check result
-        assert result is True
-        mock_refresh.assert_called_once()
-
-    @patch.object(OAuthConfig, "refresh_access_token")
-    def test_ensure_valid_token_needs_refresh_failure(self, mock_refresh):
-        """Test ensure_valid_token when token needs refreshing (failure case)."""
-        mock_refresh.return_value = False
-
-        config = OAuthConfig(
-            client_id="test-client-id",
-            client_secret="test-client-secret",
-            redirect_uri="https://example.com/callback",
-            scope="read:jira-work write:jira-work",
-            refresh_token="test-refresh-token",
-            access_token="test-access-token",
-            expires_at=time.time() - 100,  # Expired 100 seconds ago
-        )
-        result = config.ensure_valid_token()
-
-        # Check result
-        assert result is False
-        mock_refresh.assert_called_once()
-
-    @patch("requests.get")
-    def test_get_cloud_id_success(self, mock_get):
-        """Test _get_cloud_id success case."""
-        # Mock response
-        mock_response = MagicMock()
-        mock_response.status_code = 200
-        mock_response.json.return_value = [{"id": "test-cloud-id", "name": "Test Site"}]
-        mock_get.return_value = mock_response
-
-        config = OAuthConfig(
-            client_id="test-client-id",
-            client_secret="test-client-secret",
-            redirect_uri="https://example.com/callback",
-            scope="read:jira-work write:jira-work",
-            access_token="test-access-token",
-        )
-        config._get_cloud_id()
-
-        # Check result
-        assert config.cloud_id == "test-cloud-id"
-        mock_get.assert_called_once()
-        headers = mock_get.call_args[1]["headers"]
-        assert headers["Authorization"] == "Bearer test-access-token"
-
-    @patch("requests.get")
-    def test_get_cloud_id_no_access_token(self, mock_get):
-        """Test _get_cloud_id with no access token."""
-        config = OAuthConfig(
-            client_id="test-client-id",
-            client_secret="test-client-secret",
-            redirect_uri="https://example.com/callback",
-            scope="read:jira-work write:jira-work",
-        )
-        config._get_cloud_id()
-
-        # Should not make API call without token
-        mock_get.assert_not_called()
-        assert config.cloud_id is None
-
-    def test_get_keyring_username(self):
-        """Test _get_keyring_username method."""
-        config = OAuthConfig(
-            client_id="test-client-id",
-            client_secret="test-client-secret",
-            redirect_uri="https://example.com/callback",
-            scope="read:jira-work write:jira-work",
-        )
-        username = config._get_keyring_username()
-
-        # Check the keyring username format
-        assert username == "oauth-test-client-id"
-
-    @patch("keyring.set_password")
-    @patch.object(OAuthConfig, "_save_tokens_to_file")
-    def test_save_tokens_keyring_success(self, mock_save_to_file, mock_set_password):
-        """Test _save_tokens with successful keyring storage."""
-        config = OAuthConfig(
-            client_id="test-client-id",
-            client_secret="test-client-secret",
-            redirect_uri="https://example.com/callback",
-            scope="read:jira-work write:jira-work",
-            cloud_id="test-cloud-id",
-            refresh_token="test-refresh-token",
-            access_token="test-access-token",
-            expires_at=1234567890,
-        )
-        config._save_tokens()
-
-        # Verify keyring was used
-        mock_set_password.assert_called_once()
-        service_name = mock_set_password.call_args[0][0]
-        username = mock_set_password.call_args[0][1]
-        token_json = mock_set_password.call_args[0][2]
-
-        assert service_name == KEYRING_SERVICE_NAME
-        assert username == "oauth-test-client-id"
-        assert "test-refresh-token" in token_json
-        assert "test-access-token" in token_json
-
-        # Verify file backup was created
-        mock_save_to_file.assert_called_once()
-
-    @patch("keyring.set_password")
-    @patch.object(OAuthConfig, "_save_tokens_to_file")
-    def test_save_tokens_keyring_failure(self, mock_save_to_file, mock_set_password):
-        """Test _save_tokens with keyring failure fallback."""
-        # Make keyring fail
-        mock_set_password.side_effect = Exception("Keyring error")
-
-        config = OAuthConfig(
-            client_id="test-client-id",
-            client_secret="test-client-secret",
-            redirect_uri="https://example.com/callback",
-            scope="read:jira-work write:jira-work",
-            cloud_id="test-cloud-id",
-            refresh_token="test-refresh-token",
-            access_token="test-access-token",
-            expires_at=1234567890,
-        )
-        config._save_tokens()
-
-        # Verify keyring was attempted
-        mock_set_password.assert_called_once()
-
-        # Verify fallback to file was used
-        mock_save_to_file.assert_called_once()
-
-    @patch("pathlib.Path.mkdir")
-    @patch("json.dump")
-    def test_save_tokens_to_file(self, mock_dump, mock_mkdir):
-        """Test _save_tokens_to_file method."""
-        # Mock open
-        mock_open = MagicMock()
-        with patch("builtins.open", mock_open):
-            config = OAuthConfig(
-                client_id="test-client-id",
-                client_secret="test-client-secret",
-                redirect_uri="https://example.com/callback",
-                scope="read:jira-work write:jira-work",
-                cloud_id="test-cloud-id",
-                refresh_token="test-refresh-token",
-                access_token="test-access-token",
-                expires_at=1234567890,
-            )
-            config._save_tokens_to_file()
-
-            # Should create directory and save tokens
-            mock_mkdir.assert_called_once()
-            mock_open.assert_called_once()
-            mock_dump.assert_called_once()
-
-            # Check saved data
-            saved_data = mock_dump.call_args[0][0]
-            assert saved_data["refresh_token"] == "test-refresh-token"
-            assert saved_data["access_token"] == "test-access-token"
-            assert saved_data["expires_at"] == 1234567890
-            assert saved_data["cloud_id"] == "test-cloud-id"
-
-    @patch("keyring.get_password")
-    @patch.object(OAuthConfig, "_load_tokens_from_file")
-    def test_load_tokens_keyring_success(self, mock_load_from_file, mock_get_password):
-        """Test load_tokens with successful keyring retrieval."""
-        # Setup keyring to return token data
-        token_data = {
-            "refresh_token": "keyring-refresh-token",
-            "access_token": "keyring-access-token",
-            "expires_at": 1234567890,
-            "cloud_id": "keyring-cloud-id",
-        }
-        mock_get_password.return_value = json.dumps(token_data)
-
-        result = OAuthConfig.load_tokens("test-client-id")
-
-        # Should have used keyring
-        mock_get_password.assert_called_once_with(
-            KEYRING_SERVICE_NAME, "oauth-test-client-id"
-        )
-
-        # Should not fall back to file
-        mock_load_from_file.assert_not_called()
-
-        # Check result contains keyring data
-        assert result["refresh_token"] == "keyring-refresh-token"
-        assert result["access_token"] == "keyring-access-token"
-        assert result["expires_at"] == 1234567890
-        assert result["cloud_id"] == "keyring-cloud-id"
-
-    @patch("keyring.get_password")
-    @patch.object(OAuthConfig, "_load_tokens_from_file")
-    def test_load_tokens_keyring_failure(self, mock_load_from_file, mock_get_password):
-        """Test load_tokens with keyring failure fallback."""
-        # Make keyring fail
-        mock_get_password.side_effect = Exception("Keyring error")
-
-        # Setup file fallback to return token data
-        file_token_data = {
-            "refresh_token": "file-refresh-token",
-            "access_token": "file-access-token",
-            "expires_at": 9876543210,
-            "cloud_id": "file-cloud-id",
-        }
-        mock_load_from_file.return_value = file_token_data
-
-        result = OAuthConfig.load_tokens("test-client-id")
-
-        # Should have tried keyring
-        mock_get_password.assert_called_once()
-
-        # Should have fallen back to file
-        mock_load_from_file.assert_called_once_with("test-client-id")
-
-        # Check result contains file data
-        assert result["refresh_token"] == "file-refresh-token"
-        assert result["access_token"] == "file-access-token"
-        assert result["expires_at"] == 9876543210
-        assert result["cloud_id"] == "file-cloud-id"
-
-    @patch("keyring.get_password")
-    @patch.object(OAuthConfig, "_load_tokens_from_file")
-    def test_load_tokens_keyring_empty(self, mock_load_from_file, mock_get_password):
-        """Test load_tokens with empty keyring result."""
-        # Setup keyring to return None (no saved token)
-        mock_get_password.return_value = None
-
-        # Setup file fallback to return token data
-        file_token_data = {
-            "refresh_token": "file-refresh-token",
-            "access_token": "file-access-token",
-            "expires_at": 9876543210,
-        }
-        mock_load_from_file.return_value = file_token_data
-
-        result = OAuthConfig.load_tokens("test-client-id")
-
-        # Should have tried keyring
-        mock_get_password.assert_called_once()
-
-        # Should have fallen back to file
-        mock_load_from_file.assert_called_once_with("test-client-id")
-
-        # Check result contains file data
-        assert result["refresh_token"] == "file-refresh-token"
-        assert result["access_token"] == "file-access-token"
-        assert result["expires_at"] == 9876543210
-
-    @patch("pathlib.Path.exists")
-    @patch("json.load")
-    def test_load_tokens_from_file_success(self, mock_load, mock_exists):
-        """Test _load_tokens_from_file success case."""
-        mock_exists.return_value = True
-        mock_load.return_value = {
-            "refresh_token": "test-refresh-token",
-            "access_token": "test-access-token",
-            "expires_at": 1234567890,
-            "cloud_id": "test-cloud-id",
-        }
-
-        # Mock open
-        mock_open = MagicMock()
-        with patch("builtins.open", mock_open):
-            result = OAuthConfig._load_tokens_from_file("test-client-id")
-
-            # Check result
-            assert result["refresh_token"] == "test-refresh-token"
-            assert result["access_token"] == "test-access-token"
-            assert result["expires_at"] == 1234567890
-            assert result["cloud_id"] == "test-cloud-id"
-
-    @patch("pathlib.Path.exists")
-    def test_load_tokens_from_file_not_found(self, mock_exists):
-        """Test _load_tokens_from_file when file doesn't exist."""
-        mock_exists.return_value = False
-
-        result = OAuthConfig._load_tokens_from_file("test-client-id")
-
-        # Should return empty dict
-        assert result == {}
-
-    @patch("os.getenv")
-    def test_from_env_success(self, mock_getenv):
-        """Test from_env success case."""
-        # Mock environment variables
-        mock_getenv.side_effect = lambda key, default=None: {
-            "ATLASSIAN_OAUTH_CLIENT_ID": "env-client-id",
-            "ATLASSIAN_OAUTH_CLIENT_SECRET": "env-client-secret",
-            "ATLASSIAN_OAUTH_REDIRECT_URI": "https://example.com/callback",
-            "ATLASSIAN_OAUTH_SCOPE": "read:jira-work",
-            "ATLASSIAN_OAUTH_CLOUD_ID": "env-cloud-id",
-        }.get(key, default)
-
-        # Mock token loading
-        with patch.object(
-            OAuthConfig,
-            "load_tokens",
-            return_value={
-                "refresh_token": "loaded-refresh-token",
-                "access_token": "loaded-access-token",
-                "expires_at": 1234567890,
-            },
-        ):
-            config = OAuthConfig.from_env()
-
-            # Check result
-            assert config is not None
-            assert config.client_id == "env-client-id"
-            assert config.client_secret == "env-client-secret"
-            assert config.redirect_uri == "https://example.com/callback"
-            assert config.scope == "read:jira-work"
-            assert config.cloud_id == "env-cloud-id"
-            assert config.refresh_token == "loaded-refresh-token"
-            assert config.access_token == "loaded-access-token"
-            assert config.expires_at == 1234567890
-
-    @patch("os.getenv")
-    def test_from_env_missing_required(self, mock_getenv):
-        """Test from_env with missing required variables."""
-        # Mock environment variables - missing some required ones
-        mock_getenv.side_effect = lambda key, default=None: {
-            "ATLASSIAN_OAUTH_CLIENT_ID": "env-client-id",
-            # Missing client secret
-            "ATLASSIAN_OAUTH_REDIRECT_URI": "https://example.com/callback",
-            # Missing scope
-        }.get(key, default)
-
-        config = OAuthConfig.from_env()
-
-        # Should return None if required variables are missing
-        assert config is None
-
-    @patch("os.getenv")
-    def test_from_env_minimal_oauth_enabled(self, mock_getenv):
-        """Test from_env with minimal OAuth configuration (ATLASSIAN_OAUTH_ENABLE=true)."""
-        # Mock environment variables - only ATLASSIAN_OAUTH_ENABLE is set
-        mock_getenv.side_effect = lambda key, default=None: {
-            "ATLASSIAN_OAUTH_ENABLE": "true",
-            "ATLASSIAN_OAUTH_CLOUD_ID": "cloud-id",  # Optional fallback
-        }.get(key, default)
-
-        config = OAuthConfig.from_env()
-
-        # Should return minimal config when OAuth is enabled
-        assert config is not None
-        assert config.client_id == ""
-        assert config.client_secret == ""
-        assert config.redirect_uri == ""
-        assert config.scope == ""
-        assert config.cloud_id == "cloud-id"
-
-    @patch("os.getenv")
-    def test_from_env_minimal_oauth_disabled(self, mock_getenv):
-        """Test from_env with minimal OAuth configuration disabled."""
-        # Mock environment variables - ATLASSIAN_OAUTH_ENABLE is false
-        mock_getenv.side_effect = lambda key, default=None: {
-            "ATLASSIAN_OAUTH_ENABLE": "false",
-        }.get(key, default)
-
-        config = OAuthConfig.from_env()
-
-        # Should return None when OAuth is disabled
-        assert config is None
-
-    @patch("os.getenv")
-    def test_from_env_full_oauth_takes_precedence(self, mock_getenv):
-        """Test that full OAuth configuration takes precedence over minimal config."""
-        # Mock environment variables - both full OAuth and ATLASSIAN_OAUTH_ENABLE
-        mock_getenv.side_effect = lambda key, default=None: {
-            "ATLASSIAN_OAUTH_ENABLE": "true",
-            "ATLASSIAN_OAUTH_CLIENT_ID": "full-client-id",
-            "ATLASSIAN_OAUTH_CLIENT_SECRET": "full-client-secret",
-            "ATLASSIAN_OAUTH_REDIRECT_URI": "https://example.com/callback",
-            "ATLASSIAN_OAUTH_SCOPE": "read:jira-work",
-            "ATLASSIAN_OAUTH_CLOUD_ID": "full-cloud-id",
-        }.get(key, default)
-
-        # Mock token loading
-        with patch.object(OAuthConfig, "load_tokens", return_value={}):
-            config = OAuthConfig.from_env()
-
-            # Should return full config, not minimal
-            assert config is not None
-            assert config.client_id == "full-client-id"
-            assert config.client_secret == "full-client-secret"
-            assert config.redirect_uri == "https://example.com/callback"
-            assert config.scope == "read:jira-work"
-            assert config.cloud_id == "full-cloud-id"
-
-
-class TestBYOAccessTokenOAuthConfig:
-    """Tests for the BYOAccessTokenOAuthConfig class."""
-
-    def test_init_with_required_params(self):
-        """Test initialization with required parameters."""
-        config = BYOAccessTokenOAuthConfig(
-            cloud_id="byo-cloud-id", access_token="byo-access-token"
-        )
-        assert config.cloud_id == "byo-cloud-id"
-        assert config.access_token == "byo-access-token"
-        assert config.refresh_token is None
-        assert config.expires_at is None
-
-    @patch("os.getenv")
-    def test_from_env_success(self, mock_getenv):
-        """Test from_env success for BYOAccessTokenOAuthConfig."""
-        mock_getenv.side_effect = lambda key, default=None: {
-            "ATLASSIAN_OAUTH_CLOUD_ID": "env-byo-cloud-id",
-            "ATLASSIAN_OAUTH_ACCESS_TOKEN": "env-byo-access-token",
-        }.get(key, default)
-
-        config = BYOAccessTokenOAuthConfig.from_env()
-
-        assert config is not None
-        assert config.cloud_id == "env-byo-cloud-id"
-        assert config.access_token == "env-byo-access-token"
-        mock_getenv.assert_any_call("ATLASSIAN_OAUTH_CLOUD_ID")
-        mock_getenv.assert_any_call("ATLASSIAN_OAUTH_ACCESS_TOKEN")
-
-    @patch("os.getenv")
-    def test_from_env_missing_cloud_id(self, mock_getenv):
-        """Test from_env with missing cloud_id for BYOAccessTokenOAuthConfig."""
-        mock_getenv.side_effect = lambda key, default=None: {
-            "ATLASSIAN_OAUTH_ACCESS_TOKEN": "env-byo-access-token",
-        }.get(key, default)
-
-        config = BYOAccessTokenOAuthConfig.from_env()
-        assert config is None
-
-    @patch("os.getenv")
-    def test_from_env_missing_access_token(self, mock_getenv):
-        """Test from_env with missing access_token for BYOAccessTokenOAuthConfig."""
-        mock_getenv.side_effect = lambda key, default=None: {
-            "ATLASSIAN_OAUTH_CLOUD_ID": "env-byo-cloud-id",
-        }.get(key, default)
-
-        config = BYOAccessTokenOAuthConfig.from_env()
-        assert config is None
-
-    @patch("os.getenv")
-    def test_from_env_missing_both(self, mock_getenv):
-        """Test from_env with both missing for BYOAccessTokenOAuthConfig."""
-        mock_getenv.return_value = None  # Covers all calls returning None
-        config = BYOAccessTokenOAuthConfig.from_env()
-        assert config is None
-
-
-@patch("mcp_atlassian.utils.oauth.BYOAccessTokenOAuthConfig.from_env")
-@patch("mcp_atlassian.utils.oauth.OAuthConfig.from_env")
-def test_get_oauth_config_prefers_byo_when_both_present(
-    mock_oauth_from_env, mock_byo_from_env
-):
-    """Test get_oauth_config_from_env prefers BYOAccessTokenOAuthConfig when both are configured."""
-    mock_byo_config = MagicMock(spec=BYOAccessTokenOAuthConfig)
-    mock_byo_from_env.return_value = mock_byo_config
-    mock_oauth_config = MagicMock(spec=OAuthConfig)
-    mock_oauth_from_env.return_value = mock_oauth_config  # This shouldn't be returned
-
-    result = get_oauth_config_from_env()
-    assert result == mock_byo_config
-    mock_byo_from_env.assert_called_once()
-    mock_oauth_from_env.assert_not_called()  # Standard OAuth should not be called if BYO is found
-
-
-@patch("mcp_atlassian.utils.oauth.BYOAccessTokenOAuthConfig.from_env")
-@patch("mcp_atlassian.utils.oauth.OAuthConfig.from_env")
-def test_get_oauth_config_falls_back_to_standard_oauth_config(
-    mock_oauth_from_env, mock_byo_from_env
-):
-    """Test get_oauth_config_from_env falls back to OAuthConfig if BYO is not configured."""
-    mock_byo_from_env.return_value = None  # BYO not configured
-    mock_oauth_config = MagicMock(spec=OAuthConfig)
-    mock_oauth_from_env.return_value = mock_oauth_config
-
-    result = get_oauth_config_from_env()
-    assert result == mock_oauth_config  # Should be standard OAuth
-    mock_byo_from_env.assert_called_once()
-    mock_oauth_from_env.assert_called_once()
-
-
-@patch("mcp_atlassian.utils.oauth.BYOAccessTokenOAuthConfig.from_env")
-@patch("mcp_atlassian.utils.oauth.OAuthConfig.from_env")
-def test_get_oauth_config_returns_none_if_both_unavailable(
-    mock_oauth_from_env, mock_byo_from_env
-):
-    """Test get_oauth_config_from_env returns None if neither is available."""
-    mock_oauth_from_env.return_value = None
-    mock_byo_from_env.return_value = None
-
-    result = get_oauth_config_from_env()
-    assert result is None
-    mock_oauth_from_env.assert_called_once()
-    mock_byo_from_env.assert_called_once()
-
-
-def test_configure_oauth_session_success_with_oauth_config():
-    """Test successful configure_oauth_session with OAuthConfig."""
-    session = requests.Session()
-    # Explicitly use OAuthConfig and mock its specific methods/attributes
-    oauth_config = MagicMock(spec=OAuthConfig)
-    oauth_config.access_token = "test-access-token"
-    oauth_config.refresh_token = "test-refresh-token"  # Crucial for this path
-    oauth_config.ensure_valid_token.return_value = True
-
-    result = configure_oauth_session(session, oauth_config)
-
-    assert result is True
-    assert session.headers["Authorization"] == "Bearer test-access-token"
-    oauth_config.ensure_valid_token.assert_called_once()
-
-
-def test_configure_oauth_session_failure_with_oauth_config():
-    """Test failed configure_oauth_session with OAuthConfig (token refresh fails)."""
-    session = requests.Session()
-    oauth_config = MagicMock(spec=OAuthConfig)
-    oauth_config.access_token = None  # Start with no access token initially
-    oauth_config.refresh_token = "test-refresh-token"  # Has a refresh token
-    oauth_config.ensure_valid_token.return_value = False  # Refresh fails
-
-    result = configure_oauth_session(session, oauth_config)
-
-    assert result is False
-    assert "Authorization" not in session.headers
-<<<<<<< HEAD
-
-
-class TestDataCenterOAuth:
-    """Tests for Data Center OAuth functionality."""
-
-    def test_init_data_center_config(self):
-        """Test initialization of Data Center OAuth configuration."""
-        config = OAuthConfig(
-            client_id="dc-client-id",
-            client_secret="dc-client-secret",
-            redirect_uri="https://localhost:8080/callback",
-            scope="READ WRITE",
-            instance_type="datacenter",
-            instance_url="https://confluence.mycompany.com",
-        )
-        assert config.client_id == "dc-client-id"
-        assert config.client_secret == "dc-client-secret"
-        assert config.instance_type == "datacenter"
-        assert config.instance_url == "https://confluence.mycompany.com"
-        assert config.cloud_id is None
-        assert config.is_datacenter is True
-        assert config.is_cloud is False
-
-    def test_data_center_token_url(self):
-        """Test Data Center token URL generation."""
-        config = OAuthConfig(
-            client_id="dc-client-id",
-            client_secret="dc-client-secret",
-            redirect_uri="https://localhost:8080/callback",
-            scope="READ WRITE",
-            instance_type="datacenter",
-            instance_url="https://confluence.mycompany.com",
-        )
-        expected_url = (
-            "https://confluence.mycompany.com/rest/oauth2/latest/token"
-        )
-        assert config.token_url == expected_url
-
-    def test_data_center_token_url_with_trailing_slash(self):
-        """Test Data Center token URL generation with trailing slash in instance URL."""
-        config = OAuthConfig(
-            client_id="dc-client-id",
-            client_secret="dc-client-secret",
-            redirect_uri="https://localhost:8080/callback",
-            scope="READ WRITE",
-            instance_type="datacenter",
-            instance_url="https://confluence.mycompany.com/",
-        )
-        expected_url = (
-            "https://confluence.mycompany.com/rest/oauth2/latest/token"
-        )
-        assert config.token_url == expected_url
-
-    def test_data_center_authorize_url_base(self):
-        """Test Data Center authorize URL base generation."""
-        config = OAuthConfig(
-            client_id="dc-client-id",
-            client_secret="dc-client-secret",
-            redirect_uri="https://localhost:8080/callback",
-            scope="READ WRITE",
-            instance_type="datacenter",
-            instance_url="https://confluence.mycompany.com",
-        )
-        expected_url = (
-            "https://confluence.mycompany.com/rest/oauth2/latest/authorize"
-        )
-        assert config.authorize_url_base == expected_url
-
-    def test_data_center_authorization_url(self):
-        """Test Data Center authorization URL generation."""
-        config = OAuthConfig(
-            client_id="dc-client-id",
-            client_secret="dc-client-secret",
-            redirect_uri="https://localhost:8080/callback",
-            scope="READ WRITE",
-            instance_type="datacenter",
-            instance_url="https://confluence.mycompany.com",
-        )
-        state = "test-state-123"
-        auth_url = config.get_authorization_url(state)
-
-        # Parse the URL
-        parsed = urllib.parse.urlparse(auth_url)
-        query_params = urllib.parse.parse_qs(parsed.query)
-
-        # Check base URL
-        base_url = f"{parsed.scheme}://{parsed.netloc}{parsed.path}"
-        assert (
-            base_url == "https://confluence.mycompany.com/rest/oauth2/latest/authorize"
-        )
-
-        # Check parameters
-        assert query_params["client_id"][0] == "dc-client-id"
-        assert query_params["scope"][0] == "READ WRITE"
-        assert query_params["redirect_uri"][0] == "https://localhost:8080/callback"
-        assert query_params["response_type"][0] == "code"
-        assert query_params["state"][0] == "test-state-123"
-
-        # Data Center should not have Cloud-specific parameters
-        assert "audience" not in query_params
-        assert "prompt" not in query_params
-
-    def test_cloud_authorization_url_has_cloud_params(self):
-        """Test that Cloud authorization URL includes Cloud-specific parameters."""
-        config = OAuthConfig(
-            client_id="cloud-client-id",
-            client_secret="cloud-client-secret",
-            redirect_uri="https://localhost:8080/callback",
-            scope="read:jira-work write:jira-work",
-            instance_type="cloud",
-            cloud_id="test-cloud-id",
-        )
-        state = "test-state-123"
-        auth_url = config.get_authorization_url(state)
-
-        # Parse the URL
-        parsed = urllib.parse.urlparse(auth_url)
-        query_params = urllib.parse.parse_qs(parsed.query)
-
-        # Check that Cloud-specific parameters are present
-        assert query_params["audience"][0] == "api.atlassian.com"
-        assert query_params["prompt"][0] == "consent"
-
-    def test_cloud_token_url(self):
-        """Test Cloud token URL."""
-        config = OAuthConfig(
-            client_id="cloud-client-id",
-            client_secret="cloud-client-secret",
-            redirect_uri="https://localhost:8080/callback",
-            scope="read:jira-work write:jira-work",
-            instance_type="cloud",
-            cloud_id="test-cloud-id",
-        )
-        assert config.token_url == CLOUD_TOKEN_URL
-
-    def test_cloud_authorize_url_base(self):
-        """Test Cloud authorize URL base."""
-        config = OAuthConfig(
-            client_id="cloud-client-id",
-            client_secret="cloud-client-secret",
-            redirect_uri="https://localhost:8080/callback",
-            scope="read:jira-work write:jira-work",
-            instance_type="cloud",
-            cloud_id="test-cloud-id",
-        )
-        assert config.authorize_url_base == CLOUD_AUTHORIZE_URL
-
-    def test_data_center_missing_instance_url_error(self):
-        """Test that Data Center config raises error when instance_url is missing."""
-        config = OAuthConfig(
-            client_id="dc-client-id",
-            client_secret="dc-client-secret",
-            redirect_uri="https://localhost:8080/callback",
-            scope="READ WRITE",
-            instance_type="datacenter",
-            # instance_url is missing
-        )
-
-        with pytest.raises(
-            ValueError, match="instance_url is required for Data Center OAuth"
-        ):
-            _ = config.token_url
-
-        with pytest.raises(
-            ValueError, match="instance_url is required for Data Center OAuth"
-        ):
-            _ = config.authorize_url_base
-
-    @patch("requests.post")
-    @patch.object(OAuthConfig, "_save_tokens")
-    def test_data_center_exchange_code_for_tokens(self, mock_save_tokens, mock_post):
-        """Test Data Center token exchange."""
-        # Mock successful response
-        mock_response = MagicMock()
-        mock_response.ok = True
-        mock_response.json.return_value = {
-            "access_token": "dc-access-token",
-            "refresh_token": "dc-refresh-token",
-            "expires_in": 3600,
-        }
-        mock_post.return_value = mock_response
-
-        config = OAuthConfig(
-            client_id="dc-client-id",
-            client_secret="dc-client-secret",
-            redirect_uri="https://localhost:8080/callback",
-            scope="READ WRITE",
-            instance_type="datacenter",
-            instance_url="https://confluence.mycompany.com",
-        )
-
-        result = config.exchange_code_for_tokens("test-code")
-
-        # Check result
-        assert result is True
-        assert config.access_token == "dc-access-token"
-        assert config.refresh_token == "dc-refresh-token"
-        assert config.expires_at is not None
-
-        # Verify the correct endpoint was called
-        expected_url = (
-            "https://confluence.mycompany.com/rest/oauth2/latest/token"
-        )
-        mock_post.assert_called_once()
-        call_args = mock_post.call_args
-        assert call_args[0][0] == expected_url
-
-        # Verify no cloud ID retrieval was attempted (Data Center doesn't need it)
-        mock_save_tokens.assert_called_once()
-
-    @patch("os.getenv")
-    def test_from_env_data_center_success(self, mock_getenv):
-        """Test from_env with Data Center configuration."""
-        mock_getenv.side_effect = lambda key, default=None: {
-            "ATLASSIAN_OAUTH_CLIENT_ID": "dc-client-id",
-            "ATLASSIAN_OAUTH_CLIENT_SECRET": "dc-client-secret",
-            "ATLASSIAN_OAUTH_REDIRECT_URI": "https://localhost:8080/callback",
-            "ATLASSIAN_OAUTH_SCOPE": "READ WRITE",
-            "ATLASSIAN_OAUTH_INSTANCE_TYPE": "datacenter",
-            "ATLASSIAN_OAUTH_INSTANCE_URL": "https://confluence.mycompany.com",
-        }.get(key, default)
-
-        config = OAuthConfig.from_env()
-
-        assert config is not None
-        assert config.client_id == "dc-client-id"
-        assert config.instance_type == "datacenter"
-        assert config.instance_url == "https://confluence.mycompany.com"
-        assert config.cloud_id is None
-        assert config.is_datacenter is True
-
-    @patch("os.getenv")
-    def test_from_env_data_center_missing_instance_url(self, mock_getenv):
-        """Test from_env with Data Center but missing instance URL."""
-        mock_getenv.side_effect = lambda key, default=None: {
-            "ATLASSIAN_OAUTH_CLIENT_ID": "dc-client-id",
-            "ATLASSIAN_OAUTH_CLIENT_SECRET": "dc-client-secret",
-            "ATLASSIAN_OAUTH_REDIRECT_URI": "https://localhost:8080/callback",
-            "ATLASSIAN_OAUTH_SCOPE": "READ WRITE",
-            "ATLASSIAN_OAUTH_INSTANCE_TYPE": "datacenter",
-            # Missing ATLASSIAN_OAUTH_INSTANCE_URL
-        }.get(key, default)
-
-        config = OAuthConfig.from_env()
-
-        # Should return None when Data Center instance URL is missing
-        assert config is None
-
-    @patch("os.getenv")
-    def test_from_env_invalid_instance_type(self, mock_getenv):
-        """Test from_env with invalid instance type defaults to cloud."""
-        mock_getenv.side_effect = lambda key, default=None: {
-            "ATLASSIAN_OAUTH_CLIENT_ID": "client-id",
-            "ATLASSIAN_OAUTH_CLIENT_SECRET": "client-secret",
-            "ATLASSIAN_OAUTH_REDIRECT_URI": "https://localhost:8080/callback",
-            "ATLASSIAN_OAUTH_SCOPE": "READ WRITE",
-            "ATLASSIAN_OAUTH_INSTANCE_TYPE": "invalid-type",
-            "ATLASSIAN_OAUTH_CLOUD_ID": "test-cloud-id",
-        }.get(key, default)
-
-        config = OAuthConfig.from_env()
-
-        assert config is not None
-        assert config.instance_type == "cloud"  # Should default to cloud
-        assert config.is_cloud is True
-
-    def test_save_tokens_includes_data_center_fields(self):
-        """Test that token saving includes Data Center-specific fields."""
-        config = OAuthConfig(
-            client_id="dc-client-id",
-            client_secret="dc-client-secret",
-            redirect_uri="https://localhost:8080/callback",
-            scope="READ WRITE",
-            instance_type="datacenter",
-            instance_url="https://confluence.mycompany.com",
-            access_token="test-access-token",
-            refresh_token="test-refresh-token",
-            expires_at=time.time() + 3600,
-        )
-
-        with (
-            patch("keyring.set_password") as mock_keyring,
-            patch("builtins.open") as mock_open,
-            patch("json.dump") as mock_json_dump,
-        ):
-            config._save_tokens()
-
-            # Check that keyring.set_password was called
-            mock_keyring.assert_called_once()
-
-            # Get the JSON data that was saved
-            call_args = mock_keyring.call_args
-            token_json = call_args[0][2]  # Third argument
-            token_data = json.loads(token_json)
-
-            # Verify Data Center-specific fields are included
-            assert token_data["instance_type"] == "datacenter"
-            assert token_data["instance_url"] == "https://confluence.mycompany.com"
-            assert token_data["access_token"] == "test-access-token"
-            assert token_data["refresh_token"] == "test-refresh-token"
-
-=======
-    oauth_config.ensure_valid_token.assert_called_once()
-
-
-def test_configure_oauth_session_success_with_byo_config():
-    """Test successful configure_oauth_session with BYOAccessTokenOAuthConfig."""
-    session = requests.Session()
-    byo_config = BYOAccessTokenOAuthConfig(
-        cloud_id="byo-cloud-id", access_token="byo-valid-token"
-    )
-    # Ensure ensure_valid_token is not called on BYOAccessTokenOAuthConfig if it were a MagicMock
-    # by not creating it as a MagicMock or by not setting ensure_valid_token if it were.
-
-    result = configure_oauth_session(session, byo_config)
-
-    assert result is True
-    assert session.headers["Authorization"] == "Bearer byo-valid-token"
-
-
-@patch("mcp_atlassian.utils.oauth.logger")
-def test_configure_oauth_session_byo_config_empty_token_logs_error(mock_logger):
-    """Test configure_oauth_session with BYO config and empty token logs error."""
-    session = requests.Session()
-    # BYO config with an effectively invalid (empty) access token
-    byo_config = BYOAccessTokenOAuthConfig(cloud_id="byo-cloud-id", access_token="")
-
-    result = configure_oauth_session(session, byo_config)
-
-    assert result is False
-    assert "Authorization" not in session.headers
-    mock_logger.error.assert_called_once_with(
-        "configure_oauth_session: oauth access token configuration provided as empty string."
-    )
-
-
-@patch("mcp_atlassian.utils.oauth.logger")
-def test_configure_oauth_session_byo_config_no_refresh_token_direct_use(mock_logger):
-    """Test BYO config (with access_token, no refresh_token) uses token directly."""
-    session = requests.Session()
-    oauth_config = BYOAccessTokenOAuthConfig(
-        cloud_id="test_cloud_id", access_token="my_access_token"
-    )
-
-    # We don't need to mock ensure_valid_token because it shouldn't be called.
-    # The actual BYOAccessTokenOAuthConfig instance does not have this method.
-
-    result = configure_oauth_session(session, oauth_config)
-
-    assert result is True
-    assert session.headers["Authorization"] == "Bearer my_access_token"
-    # Check that the specific log message for direct use is present
-    mock_logger.info.assert_any_call(
-        "configure_oauth_session: Using provided OAuth access token directly (no refresh_token)."
-    )
-
->>>>>>> 67393f55
+"""Tests for the OAuth utilities."""
+
+import json
+import time
+import urllib.parse
+from unittest.mock import MagicMock, patch
+
+import pytest
+import requests
+
+from mcp_atlassian.utils.oauth import (
+    CLOUD_AUTHORIZE_URL,
+    CLOUD_TOKEN_URL,
+    KEYRING_SERVICE_NAME,
+    TOKEN_EXPIRY_MARGIN,
+    BYOAccessTokenOAuthConfig,
+    OAuthConfig,
+    configure_oauth_session,
+    get_oauth_config_from_env,
+)
+
+
+class TestOAuthConfig:
+    """Tests for the OAuthConfig class."""
+
+    def test_init_with_required_params(self):
+        """Test initialization with required parameters."""
+        config = OAuthConfig(
+            client_id="test-client-id",
+            client_secret="test-client-secret",
+            redirect_uri="https://example.com/callback",
+            scope="read:jira-work write:jira-work",
+        )
+        assert config.client_id == "test-client-id"
+        assert config.client_secret == "test-client-secret"
+        assert config.redirect_uri == "https://example.com/callback"
+        assert config.scope == "read:jira-work write:jira-work"
+        assert config.cloud_id is None
+        assert config.refresh_token is None
+        assert config.access_token is None
+        assert config.expires_at is None
+
+    def test_init_with_all_params(self):
+        """Test initialization with all parameters."""
+        config = OAuthConfig(
+            client_id="test-client-id",
+            client_secret="test-client-secret",
+            redirect_uri="https://example.com/callback",
+            scope="read:jira-work write:jira-work",
+            cloud_id="test-cloud-id",
+            refresh_token="test-refresh-token",
+            access_token="test-access-token",
+            expires_at=time.time() + 3600,
+        )
+        assert config.client_id == "test-client-id"
+        assert config.cloud_id == "test-cloud-id"
+        assert config.access_token == "test-access-token"
+        assert config.refresh_token == "test-refresh-token"
+        assert config.expires_at is not None
+
+    def test_is_token_expired_no_token(self):
+        """Test is_token_expired when no token is set."""
+        config = OAuthConfig(
+            client_id="test-client-id",
+            client_secret="test-client-secret",
+            redirect_uri="https://example.com/callback",
+            scope="read:jira-work write:jira-work",
+        )
+        assert config.is_token_expired is True
+
+    def test_is_token_expired_token_expired(self):
+        """Test is_token_expired when token is expired."""
+        config = OAuthConfig(
+            client_id="test-client-id",
+            client_secret="test-client-secret",
+            redirect_uri="https://example.com/callback",
+            scope="read:jira-work write:jira-work",
+            access_token="test-access-token",
+            expires_at=time.time() - 100,  # Expired 100 seconds ago
+        )
+        assert config.is_token_expired is True
+
+    def test_is_token_expired_token_expiring_soon(self):
+        """Test is_token_expired when token expires soon."""
+        config = OAuthConfig(
+            client_id="test-client-id",
+            client_secret="test-client-secret",
+            redirect_uri="https://example.com/callback",
+            scope="read:jira-work write:jira-work",
+            access_token="test-access-token",
+            expires_at=time.time() + (TOKEN_EXPIRY_MARGIN - 10),  # Expires soon
+        )
+        assert config.is_token_expired is True
+
+    def test_is_token_expired_token_valid(self):
+        """Test is_token_expired when token is valid."""
+        config = OAuthConfig(
+            client_id="test-client-id",
+            client_secret="test-client-secret",
+            redirect_uri="https://example.com/callback",
+            scope="read:jira-work write:jira-work",
+            access_token="test-access-token",
+            expires_at=time.time() + 3600,  # Expires in 1 hour
+        )
+        assert config.is_token_expired is False
+
+    def test_get_authorization_url(self):
+        """Test get_authorization_url method."""
+        config = OAuthConfig(
+            client_id="test-client-id",
+            client_secret="test-client-secret",
+            redirect_uri="https://example.com/callback",
+            scope="read:jira-work write:jira-work",
+        )
+        url = config.get_authorization_url(state="test-state")
+
+        # Parse the URL to check parameters properly
+        parsed_url = urllib.parse.urlparse(url)
+        query_params = urllib.parse.parse_qs(parsed_url.query)
+
+        assert (
+            parsed_url.scheme + "://" + parsed_url.netloc + parsed_url.path
+            == "https://auth.atlassian.com/authorize"
+        )
+        assert query_params["client_id"] == ["test-client-id"]
+        assert query_params["scope"] == ["read:jira-work write:jira-work"]
+        assert query_params["redirect_uri"] == ["https://example.com/callback"]
+        assert query_params["response_type"] == ["code"]
+        assert query_params["state"] == ["test-state"]
+
+    @patch("requests.post")
+    def test_exchange_code_for_tokens_success(self, mock_post):
+        """Test successful exchange_code_for_tokens."""
+        # Mock response
+        mock_response = MagicMock()
+        mock_response.status_code = 200
+        mock_response.json.return_value = {
+            "access_token": "new-access-token",
+            "refresh_token": "new-refresh-token",
+            "expires_in": 3600,
+        }
+        mock_post.return_value = mock_response
+
+        # Mock cloud ID retrieval and token saving
+        with patch.object(OAuthConfig, "_get_cloud_id") as mock_get_cloud_id:
+            with patch.object(OAuthConfig, "_save_tokens") as mock_save_tokens:
+                config = OAuthConfig(
+                    client_id="test-client-id",
+                    client_secret="test-client-secret",
+                    redirect_uri="https://example.com/callback",
+                    scope="read:jira-work write:jira-work",
+                )
+                result = config.exchange_code_for_tokens("test-code")
+
+                # Check result
+                assert result is True
+                assert config.access_token == "new-access-token"
+                assert config.refresh_token == "new-refresh-token"
+                assert config.expires_at is not None
+
+                # Verify calls
+                mock_post.assert_called_once()
+                mock_get_cloud_id.assert_called_once()
+                mock_save_tokens.assert_called_once()
+
+    @patch("requests.post")
+    def test_exchange_code_for_tokens_failure(self, mock_post):
+        """Test failed exchange_code_for_tokens."""
+        mock_post.side_effect = Exception("API error")
+
+        config = OAuthConfig(
+            client_id="test-client-id",
+            client_secret="test-client-secret",
+            redirect_uri="https://example.com/callback",
+            scope="read:jira-work write:jira-work",
+        )
+        result = config.exchange_code_for_tokens("test-code")
+
+        # Check result
+        assert result is False
+        assert config.access_token is None
+        assert config.refresh_token is None
+
+    @patch("requests.post")
+    def test_refresh_access_token_success(self, mock_post):
+        """Test successful refresh_access_token."""
+        # Mock response
+        mock_response = MagicMock()
+        mock_response.status_code = 200
+        mock_response.json.return_value = {
+            "access_token": "new-access-token",
+            "refresh_token": "new-refresh-token",
+            "expires_in": 3600,
+        }
+        mock_post.return_value = mock_response
+
+        with patch.object(OAuthConfig, "_save_tokens") as mock_save_tokens:
+            config = OAuthConfig(
+                client_id="test-client-id",
+                client_secret="test-client-secret",
+                redirect_uri="https://example.com/callback",
+                scope="read:jira-work write:jira-work",
+                refresh_token="old-refresh-token",
+            )
+            result = config.refresh_access_token()
+
+            # Check result
+            assert result is True
+            assert config.access_token == "new-access-token"
+            assert config.refresh_token == "new-refresh-token"
+            assert config.expires_at is not None
+
+            # Verify calls
+            mock_post.assert_called_once()
+            mock_save_tokens.assert_called_once()
+
+    def test_refresh_access_token_no_refresh_token(self):
+        """Test refresh_access_token with no refresh token."""
+        config = OAuthConfig(
+            client_id="test-client-id",
+            client_secret="test-client-secret",
+            redirect_uri="https://example.com/callback",
+            scope="read:jira-work write:jira-work",
+        )
+        result = config.refresh_access_token()
+
+        # Check result
+        assert result is False
+
+    @patch("requests.post")
+    def test_ensure_valid_token_already_valid(self, mock_post):
+        """Test ensure_valid_token when token is already valid."""
+        config = OAuthConfig(
+            client_id="test-client-id",
+            client_secret="test-client-secret",
+            redirect_uri="https://example.com/callback",
+            scope="read:jira-work write:jira-work",
+            access_token="test-access-token",
+            expires_at=time.time() + 3600,  # Expires in 1 hour
+        )
+        result = config.ensure_valid_token()
+
+        # Check result
+        assert result is True
+        # Should not have tried to refresh the token
+        mock_post.assert_not_called()
+
+    @patch.object(OAuthConfig, "refresh_access_token")
+    def test_ensure_valid_token_needs_refresh_success(self, mock_refresh):
+        """Test ensure_valid_token when token needs refreshing (success case)."""
+        mock_refresh.return_value = True
+
+        config = OAuthConfig(
+            client_id="test-client-id",
+            client_secret="test-client-secret",
+            redirect_uri="https://example.com/callback",
+            scope="read:jira-work write:jira-work",
+            refresh_token="test-refresh-token",
+            access_token="test-access-token",
+            expires_at=time.time() - 100,  # Expired 100 seconds ago
+        )
+        result = config.ensure_valid_token()
+
+        # Check result
+        assert result is True
+        mock_refresh.assert_called_once()
+
+    @patch.object(OAuthConfig, "refresh_access_token")
+    def test_ensure_valid_token_needs_refresh_failure(self, mock_refresh):
+        """Test ensure_valid_token when token needs refreshing (failure case)."""
+        mock_refresh.return_value = False
+
+        config = OAuthConfig(
+            client_id="test-client-id",
+            client_secret="test-client-secret",
+            redirect_uri="https://example.com/callback",
+            scope="read:jira-work write:jira-work",
+            refresh_token="test-refresh-token",
+            access_token="test-access-token",
+            expires_at=time.time() - 100,  # Expired 100 seconds ago
+        )
+        result = config.ensure_valid_token()
+
+        # Check result
+        assert result is False
+        mock_refresh.assert_called_once()
+
+    @patch("requests.get")
+    def test_get_cloud_id_success(self, mock_get):
+        """Test _get_cloud_id success case."""
+        # Mock response
+        mock_response = MagicMock()
+        mock_response.status_code = 200
+        mock_response.json.return_value = [{"id": "test-cloud-id", "name": "Test Site"}]
+        mock_get.return_value = mock_response
+
+        config = OAuthConfig(
+            client_id="test-client-id",
+            client_secret="test-client-secret",
+            redirect_uri="https://example.com/callback",
+            scope="read:jira-work write:jira-work",
+            access_token="test-access-token",
+        )
+        config._get_cloud_id()
+
+        # Check result
+        assert config.cloud_id == "test-cloud-id"
+        mock_get.assert_called_once()
+        headers = mock_get.call_args[1]["headers"]
+        assert headers["Authorization"] == "Bearer test-access-token"
+
+    @patch("requests.get")
+    def test_get_cloud_id_no_access_token(self, mock_get):
+        """Test _get_cloud_id with no access token."""
+        config = OAuthConfig(
+            client_id="test-client-id",
+            client_secret="test-client-secret",
+            redirect_uri="https://example.com/callback",
+            scope="read:jira-work write:jira-work",
+        )
+        config._get_cloud_id()
+
+        # Should not make API call without token
+        mock_get.assert_not_called()
+        assert config.cloud_id is None
+
+    def test_get_keyring_username(self):
+        """Test _get_keyring_username method."""
+        config = OAuthConfig(
+            client_id="test-client-id",
+            client_secret="test-client-secret",
+            redirect_uri="https://example.com/callback",
+            scope="read:jira-work write:jira-work",
+        )
+        username = config._get_keyring_username()
+
+        # Check the keyring username format
+        assert username == "oauth-test-client-id"
+
+    @patch("keyring.set_password")
+    @patch.object(OAuthConfig, "_save_tokens_to_file")
+    def test_save_tokens_keyring_success(self, mock_save_to_file, mock_set_password):
+        """Test _save_tokens with successful keyring storage."""
+        config = OAuthConfig(
+            client_id="test-client-id",
+            client_secret="test-client-secret",
+            redirect_uri="https://example.com/callback",
+            scope="read:jira-work write:jira-work",
+            cloud_id="test-cloud-id",
+            refresh_token="test-refresh-token",
+            access_token="test-access-token",
+            expires_at=1234567890,
+        )
+        config._save_tokens()
+
+        # Verify keyring was used
+        mock_set_password.assert_called_once()
+        service_name = mock_set_password.call_args[0][0]
+        username = mock_set_password.call_args[0][1]
+        token_json = mock_set_password.call_args[0][2]
+
+        assert service_name == KEYRING_SERVICE_NAME
+        assert username == "oauth-test-client-id"
+        assert "test-refresh-token" in token_json
+        assert "test-access-token" in token_json
+
+        # Verify file backup was created
+        mock_save_to_file.assert_called_once()
+
+    @patch("keyring.set_password")
+    @patch.object(OAuthConfig, "_save_tokens_to_file")
+    def test_save_tokens_keyring_failure(self, mock_save_to_file, mock_set_password):
+        """Test _save_tokens with keyring failure fallback."""
+        # Make keyring fail
+        mock_set_password.side_effect = Exception("Keyring error")
+
+        config = OAuthConfig(
+            client_id="test-client-id",
+            client_secret="test-client-secret",
+            redirect_uri="https://example.com/callback",
+            scope="read:jira-work write:jira-work",
+            cloud_id="test-cloud-id",
+            refresh_token="test-refresh-token",
+            access_token="test-access-token",
+            expires_at=1234567890,
+        )
+        config._save_tokens()
+
+        # Verify keyring was attempted
+        mock_set_password.assert_called_once()
+
+        # Verify fallback to file was used
+        mock_save_to_file.assert_called_once()
+
+    @patch("pathlib.Path.mkdir")
+    @patch("json.dump")
+    def test_save_tokens_to_file(self, mock_dump, mock_mkdir):
+        """Test _save_tokens_to_file method."""
+        # Mock open
+        mock_open = MagicMock()
+        with patch("builtins.open", mock_open):
+            config = OAuthConfig(
+                client_id="test-client-id",
+                client_secret="test-client-secret",
+                redirect_uri="https://example.com/callback",
+                scope="read:jira-work write:jira-work",
+                cloud_id="test-cloud-id",
+                refresh_token="test-refresh-token",
+                access_token="test-access-token",
+                expires_at=1234567890,
+            )
+            config._save_tokens_to_file()
+
+            # Should create directory and save tokens
+            mock_mkdir.assert_called_once()
+            mock_open.assert_called_once()
+            mock_dump.assert_called_once()
+
+            # Check saved data
+            saved_data = mock_dump.call_args[0][0]
+            assert saved_data["refresh_token"] == "test-refresh-token"
+            assert saved_data["access_token"] == "test-access-token"
+            assert saved_data["expires_at"] == 1234567890
+            assert saved_data["cloud_id"] == "test-cloud-id"
+
+    @patch("keyring.get_password")
+    @patch.object(OAuthConfig, "_load_tokens_from_file")
+    def test_load_tokens_keyring_success(self, mock_load_from_file, mock_get_password):
+        """Test load_tokens with successful keyring retrieval."""
+        # Setup keyring to return token data
+        token_data = {
+            "refresh_token": "keyring-refresh-token",
+            "access_token": "keyring-access-token",
+            "expires_at": 1234567890,
+            "cloud_id": "keyring-cloud-id",
+        }
+        mock_get_password.return_value = json.dumps(token_data)
+
+        result = OAuthConfig.load_tokens("test-client-id")
+
+        # Should have used keyring
+        mock_get_password.assert_called_once_with(
+            KEYRING_SERVICE_NAME, "oauth-test-client-id"
+        )
+
+        # Should not fall back to file
+        mock_load_from_file.assert_not_called()
+
+        # Check result contains keyring data
+        assert result["refresh_token"] == "keyring-refresh-token"
+        assert result["access_token"] == "keyring-access-token"
+        assert result["expires_at"] == 1234567890
+        assert result["cloud_id"] == "keyring-cloud-id"
+
+    @patch("keyring.get_password")
+    @patch.object(OAuthConfig, "_load_tokens_from_file")
+    def test_load_tokens_keyring_failure(self, mock_load_from_file, mock_get_password):
+        """Test load_tokens with keyring failure fallback."""
+        # Make keyring fail
+        mock_get_password.side_effect = Exception("Keyring error")
+
+        # Setup file fallback to return token data
+        file_token_data = {
+            "refresh_token": "file-refresh-token",
+            "access_token": "file-access-token",
+            "expires_at": 9876543210,
+            "cloud_id": "file-cloud-id",
+        }
+        mock_load_from_file.return_value = file_token_data
+
+        result = OAuthConfig.load_tokens("test-client-id")
+
+        # Should have tried keyring
+        mock_get_password.assert_called_once()
+
+        # Should have fallen back to file
+        mock_load_from_file.assert_called_once_with("test-client-id")
+
+        # Check result contains file data
+        assert result["refresh_token"] == "file-refresh-token"
+        assert result["access_token"] == "file-access-token"
+        assert result["expires_at"] == 9876543210
+        assert result["cloud_id"] == "file-cloud-id"
+
+    @patch("keyring.get_password")
+    @patch.object(OAuthConfig, "_load_tokens_from_file")
+    def test_load_tokens_keyring_empty(self, mock_load_from_file, mock_get_password):
+        """Test load_tokens with empty keyring result."""
+        # Setup keyring to return None (no saved token)
+        mock_get_password.return_value = None
+
+        # Setup file fallback to return token data
+        file_token_data = {
+            "refresh_token": "file-refresh-token",
+            "access_token": "file-access-token",
+            "expires_at": 9876543210,
+        }
+        mock_load_from_file.return_value = file_token_data
+
+        result = OAuthConfig.load_tokens("test-client-id")
+
+        # Should have tried keyring
+        mock_get_password.assert_called_once()
+
+        # Should have fallen back to file
+        mock_load_from_file.assert_called_once_with("test-client-id")
+
+        # Check result contains file data
+        assert result["refresh_token"] == "file-refresh-token"
+        assert result["access_token"] == "file-access-token"
+        assert result["expires_at"] == 9876543210
+
+    @patch("pathlib.Path.exists")
+    @patch("json.load")
+    def test_load_tokens_from_file_success(self, mock_load, mock_exists):
+        """Test _load_tokens_from_file success case."""
+        mock_exists.return_value = True
+        mock_load.return_value = {
+            "refresh_token": "test-refresh-token",
+            "access_token": "test-access-token",
+            "expires_at": 1234567890,
+            "cloud_id": "test-cloud-id",
+        }
+
+        # Mock open
+        mock_open = MagicMock()
+        with patch("builtins.open", mock_open):
+            result = OAuthConfig._load_tokens_from_file("test-client-id")
+
+            # Check result
+            assert result["refresh_token"] == "test-refresh-token"
+            assert result["access_token"] == "test-access-token"
+            assert result["expires_at"] == 1234567890
+            assert result["cloud_id"] == "test-cloud-id"
+
+    @patch("pathlib.Path.exists")
+    def test_load_tokens_from_file_not_found(self, mock_exists):
+        """Test _load_tokens_from_file when file doesn't exist."""
+        mock_exists.return_value = False
+
+        result = OAuthConfig._load_tokens_from_file("test-client-id")
+
+        # Should return empty dict
+        assert result == {}
+
+    @patch("os.getenv")
+    def test_from_env_success(self, mock_getenv):
+        """Test from_env success case."""
+        # Mock environment variables
+        mock_getenv.side_effect = lambda key, default=None: {
+            "ATLASSIAN_OAUTH_CLIENT_ID": "env-client-id",
+            "ATLASSIAN_OAUTH_CLIENT_SECRET": "env-client-secret",
+            "ATLASSIAN_OAUTH_REDIRECT_URI": "https://example.com/callback",
+            "ATLASSIAN_OAUTH_SCOPE": "read:jira-work",
+            "ATLASSIAN_OAUTH_CLOUD_ID": "env-cloud-id",
+        }.get(key, default)
+
+        # Mock token loading
+        with patch.object(
+            OAuthConfig,
+            "load_tokens",
+            return_value={
+                "refresh_token": "loaded-refresh-token",
+                "access_token": "loaded-access-token",
+                "expires_at": 1234567890,
+            },
+        ):
+            config = OAuthConfig.from_env()
+
+            # Check result
+            assert config is not None
+            assert config.client_id == "env-client-id"
+            assert config.client_secret == "env-client-secret"
+            assert config.redirect_uri == "https://example.com/callback"
+            assert config.scope == "read:jira-work"
+            assert config.cloud_id == "env-cloud-id"
+            assert config.refresh_token == "loaded-refresh-token"
+            assert config.access_token == "loaded-access-token"
+            assert config.expires_at == 1234567890
+
+    @patch("os.getenv")
+    def test_from_env_missing_required(self, mock_getenv):
+        """Test from_env with missing required variables."""
+        # Mock environment variables - missing some required ones
+        mock_getenv.side_effect = lambda key, default=None: {
+            "ATLASSIAN_OAUTH_CLIENT_ID": "env-client-id",
+            # Missing client secret
+            "ATLASSIAN_OAUTH_REDIRECT_URI": "https://example.com/callback",
+            # Missing scope
+        }.get(key, default)
+
+        config = OAuthConfig.from_env()
+
+        # Should return None if required variables are missing
+        assert config is None
+
+    @patch("os.getenv")
+    def test_from_env_minimal_oauth_enabled(self, mock_getenv):
+        """Test from_env with minimal OAuth configuration (ATLASSIAN_OAUTH_ENABLE=true)."""
+        # Mock environment variables - only ATLASSIAN_OAUTH_ENABLE is set
+        mock_getenv.side_effect = lambda key, default=None: {
+            "ATLASSIAN_OAUTH_ENABLE": "true",
+            "ATLASSIAN_OAUTH_CLOUD_ID": "cloud-id",  # Optional fallback
+        }.get(key, default)
+
+        config = OAuthConfig.from_env()
+
+        # Should return minimal config when OAuth is enabled
+        assert config is not None
+        assert config.client_id == ""
+        assert config.client_secret == ""
+        assert config.redirect_uri == ""
+        assert config.scope == ""
+        assert config.cloud_id == "cloud-id"
+
+    @patch("os.getenv")
+    def test_from_env_minimal_oauth_disabled(self, mock_getenv):
+        """Test from_env with minimal OAuth configuration disabled."""
+        # Mock environment variables - ATLASSIAN_OAUTH_ENABLE is false
+        mock_getenv.side_effect = lambda key, default=None: {
+            "ATLASSIAN_OAUTH_ENABLE": "false",
+        }.get(key, default)
+
+        config = OAuthConfig.from_env()
+
+        # Should return None when OAuth is disabled
+        assert config is None
+
+    @patch("os.getenv")
+    def test_from_env_full_oauth_takes_precedence(self, mock_getenv):
+        """Test that full OAuth configuration takes precedence over minimal config."""
+        # Mock environment variables - both full OAuth and ATLASSIAN_OAUTH_ENABLE
+        mock_getenv.side_effect = lambda key, default=None: {
+            "ATLASSIAN_OAUTH_ENABLE": "true",
+            "ATLASSIAN_OAUTH_CLIENT_ID": "full-client-id",
+            "ATLASSIAN_OAUTH_CLIENT_SECRET": "full-client-secret",
+            "ATLASSIAN_OAUTH_REDIRECT_URI": "https://example.com/callback",
+            "ATLASSIAN_OAUTH_SCOPE": "read:jira-work",
+            "ATLASSIAN_OAUTH_CLOUD_ID": "full-cloud-id",
+        }.get(key, default)
+
+        # Mock token loading
+        with patch.object(OAuthConfig, "load_tokens", return_value={}):
+            config = OAuthConfig.from_env()
+
+            # Should return full config, not minimal
+            assert config is not None
+            assert config.client_id == "full-client-id"
+            assert config.client_secret == "full-client-secret"
+            assert config.redirect_uri == "https://example.com/callback"
+            assert config.scope == "read:jira-work"
+            assert config.cloud_id == "full-cloud-id"
+
+
+class TestBYOAccessTokenOAuthConfig:
+    """Tests for the BYOAccessTokenOAuthConfig class."""
+
+    def test_init_with_required_params(self):
+        """Test initialization with required parameters."""
+        config = BYOAccessTokenOAuthConfig(
+            cloud_id="byo-cloud-id", access_token="byo-access-token"
+        )
+        assert config.cloud_id == "byo-cloud-id"
+        assert config.access_token == "byo-access-token"
+        assert config.refresh_token is None
+        assert config.expires_at is None
+
+    @patch("os.getenv")
+    def test_from_env_success(self, mock_getenv):
+        """Test from_env success for BYOAccessTokenOAuthConfig."""
+        mock_getenv.side_effect = lambda key, default=None: {
+            "ATLASSIAN_OAUTH_CLOUD_ID": "env-byo-cloud-id",
+            "ATLASSIAN_OAUTH_ACCESS_TOKEN": "env-byo-access-token",
+        }.get(key, default)
+
+        config = BYOAccessTokenOAuthConfig.from_env()
+
+        assert config is not None
+        assert config.cloud_id == "env-byo-cloud-id"
+        assert config.access_token == "env-byo-access-token"
+        mock_getenv.assert_any_call("ATLASSIAN_OAUTH_CLOUD_ID")
+        mock_getenv.assert_any_call("ATLASSIAN_OAUTH_ACCESS_TOKEN")
+
+    @patch("os.getenv")
+    def test_from_env_missing_cloud_id(self, mock_getenv):
+        """Test from_env with missing cloud_id for BYOAccessTokenOAuthConfig."""
+        mock_getenv.side_effect = lambda key, default=None: {
+            "ATLASSIAN_OAUTH_ACCESS_TOKEN": "env-byo-access-token",
+        }.get(key, default)
+
+        config = BYOAccessTokenOAuthConfig.from_env()
+        assert config is None
+
+    @patch("os.getenv")
+    def test_from_env_missing_access_token(self, mock_getenv):
+        """Test from_env with missing access_token for BYOAccessTokenOAuthConfig."""
+        mock_getenv.side_effect = lambda key, default=None: {
+            "ATLASSIAN_OAUTH_CLOUD_ID": "env-byo-cloud-id",
+        }.get(key, default)
+
+        config = BYOAccessTokenOAuthConfig.from_env()
+        assert config is None
+
+    @patch("os.getenv")
+    def test_from_env_missing_both(self, mock_getenv):
+        """Test from_env with both missing for BYOAccessTokenOAuthConfig."""
+        mock_getenv.return_value = None  # Covers all calls returning None
+        config = BYOAccessTokenOAuthConfig.from_env()
+        assert config is None
+
+
+@patch("mcp_atlassian.utils.oauth.BYOAccessTokenOAuthConfig.from_env")
+@patch("mcp_atlassian.utils.oauth.OAuthConfig.from_env")
+def test_get_oauth_config_prefers_byo_when_both_present(
+    mock_oauth_from_env, mock_byo_from_env
+):
+    """Test get_oauth_config_from_env prefers BYOAccessTokenOAuthConfig when both are configured."""
+    mock_byo_config = MagicMock(spec=BYOAccessTokenOAuthConfig)
+    mock_byo_from_env.return_value = mock_byo_config
+    mock_oauth_config = MagicMock(spec=OAuthConfig)
+    mock_oauth_from_env.return_value = mock_oauth_config  # This shouldn't be returned
+
+    result = get_oauth_config_from_env()
+    assert result == mock_byo_config
+    mock_byo_from_env.assert_called_once()
+    mock_oauth_from_env.assert_not_called()  # Standard OAuth should not be called if BYO is found
+
+
+@patch("mcp_atlassian.utils.oauth.BYOAccessTokenOAuthConfig.from_env")
+@patch("mcp_atlassian.utils.oauth.OAuthConfig.from_env")
+def test_get_oauth_config_falls_back_to_standard_oauth_config(
+    mock_oauth_from_env, mock_byo_from_env
+):
+    """Test get_oauth_config_from_env falls back to OAuthConfig if BYO is not configured."""
+    mock_byo_from_env.return_value = None  # BYO not configured
+    mock_oauth_config = MagicMock(spec=OAuthConfig)
+    mock_oauth_from_env.return_value = mock_oauth_config
+
+    result = get_oauth_config_from_env()
+    assert result == mock_oauth_config  # Should be standard OAuth
+    mock_byo_from_env.assert_called_once()
+    mock_oauth_from_env.assert_called_once()
+
+
+@patch("mcp_atlassian.utils.oauth.BYOAccessTokenOAuthConfig.from_env")
+@patch("mcp_atlassian.utils.oauth.OAuthConfig.from_env")
+def test_get_oauth_config_returns_none_if_both_unavailable(
+    mock_oauth_from_env, mock_byo_from_env
+):
+    """Test get_oauth_config_from_env returns None if neither is available."""
+    mock_oauth_from_env.return_value = None
+    mock_byo_from_env.return_value = None
+
+    result = get_oauth_config_from_env()
+    assert result is None
+    mock_oauth_from_env.assert_called_once()
+    mock_byo_from_env.assert_called_once()
+
+
+def test_configure_oauth_session_success_with_oauth_config():
+    """Test successful configure_oauth_session with OAuthConfig."""
+    session = requests.Session()
+    # Explicitly use OAuthConfig and mock its specific methods/attributes
+    oauth_config = MagicMock(spec=OAuthConfig)
+    oauth_config.access_token = "test-access-token"
+    oauth_config.refresh_token = "test-refresh-token"  # Crucial for this path
+    oauth_config.ensure_valid_token.return_value = True
+
+    result = configure_oauth_session(session, oauth_config)
+
+    assert result is True
+    assert session.headers["Authorization"] == "Bearer test-access-token"
+    oauth_config.ensure_valid_token.assert_called_once()
+
+
+def test_configure_oauth_session_failure_with_oauth_config():
+    """Test failed configure_oauth_session with OAuthConfig (token refresh fails)."""
+    session = requests.Session()
+    oauth_config = MagicMock(spec=OAuthConfig)
+    oauth_config.access_token = None  # Start with no access token initially
+    oauth_config.refresh_token = "test-refresh-token"  # Has a refresh token
+    oauth_config.ensure_valid_token.return_value = False  # Refresh fails
+
+    result = configure_oauth_session(session, oauth_config)
+
+    assert result is False
+    assert "Authorization" not in session.headers
+    oauth_config.ensure_valid_token.assert_called_once()
+
+
+def test_configure_oauth_session_success_with_byo_config():
+    """Test successful configure_oauth_session with BYOAccessTokenOAuthConfig."""
+    session = requests.Session()
+    byo_config = BYOAccessTokenOAuthConfig(
+        cloud_id="byo-cloud-id", access_token="byo-valid-token"
+    )
+    # Ensure ensure_valid_token is not called on BYOAccessTokenOAuthConfig if it were a MagicMock
+    # by not creating it as a MagicMock or by not setting ensure_valid_token if it were.
+
+    result = configure_oauth_session(session, byo_config)
+
+    assert result is True
+    assert session.headers["Authorization"] == "Bearer byo-valid-token"
+
+
+@patch("mcp_atlassian.utils.oauth.logger")
+def test_configure_oauth_session_byo_config_empty_token_logs_error(mock_logger):
+    """Test configure_oauth_session with BYO config and empty token logs error."""
+    session = requests.Session()
+    # BYO config with an effectively invalid (empty) access token
+    byo_config = BYOAccessTokenOAuthConfig(cloud_id="byo-cloud-id", access_token="")
+
+    result = configure_oauth_session(session, byo_config)
+
+    assert result is False
+    assert "Authorization" not in session.headers
+    mock_logger.error.assert_called_once_with(
+        "configure_oauth_session: oauth access token configuration provided as empty string."
+    )
+
+
+@patch("mcp_atlassian.utils.oauth.logger")
+def test_configure_oauth_session_byo_config_no_refresh_token_direct_use(mock_logger):
+    """Test BYO config (with access_token, no refresh_token) uses token directly."""
+    session = requests.Session()
+    oauth_config = BYOAccessTokenOAuthConfig(
+        cloud_id="test_cloud_id", access_token="my_access_token"
+    )
+
+    # We don't need to mock ensure_valid_token because it shouldn't be called.
+    # The actual BYOAccessTokenOAuthConfig instance does not have this method.
+
+    result = configure_oauth_session(session, oauth_config)
+
+    assert result is True
+    assert session.headers["Authorization"] == "Bearer my_access_token"
+    # Check that the specific log message for direct use is present
+    mock_logger.info.assert_any_call(
+        "configure_oauth_session: Using provided OAuth access token directly (no refresh_token)."
+    )
+
+
+class TestDataCenterOAuth:
+    """Tests for Data Center OAuth functionality."""
+
+    def test_init_data_center_config(self):
+        """Test initialization of Data Center OAuth configuration."""
+        config = OAuthConfig(
+            client_id="dc-client-id",
+            client_secret="dc-client-secret",
+            redirect_uri="https://localhost:8080/callback",
+            scope="READ WRITE",
+            instance_type="datacenter",
+            instance_url="https://confluence.mycompany.com",
+        )
+        assert config.client_id == "dc-client-id"
+        assert config.client_secret == "dc-client-secret"
+        assert config.instance_type == "datacenter"
+        assert config.instance_url == "https://confluence.mycompany.com"
+        assert config.cloud_id is None
+        assert config.is_datacenter is True
+        assert config.is_cloud is False
+
+    def test_data_center_token_url(self):
+        """Test Data Center token URL generation."""
+        config = OAuthConfig(
+            client_id="dc-client-id",
+            client_secret="dc-client-secret",
+            redirect_uri="https://localhost:8080/callback",
+            scope="READ WRITE",
+            instance_type="datacenter",
+            instance_url="https://confluence.mycompany.com",
+        )
+        expected_url = "https://confluence.mycompany.com/rest/oauth2/latest/token"
+        assert config.token_url == expected_url
+
+    def test_data_center_token_url_with_trailing_slash(self):
+        """Test Data Center token URL generation with trailing slash in instance URL."""
+        config = OAuthConfig(
+            client_id="dc-client-id",
+            client_secret="dc-client-secret",
+            redirect_uri="https://localhost:8080/callback",
+            scope="READ WRITE",
+            instance_type="datacenter",
+            instance_url="https://confluence.mycompany.com/",
+        )
+        expected_url = "https://confluence.mycompany.com/rest/oauth2/latest/token"
+        assert config.token_url == expected_url
+
+    def test_data_center_authorize_url_base(self):
+        """Test Data Center authorize URL base generation."""
+        config = OAuthConfig(
+            client_id="dc-client-id",
+            client_secret="dc-client-secret",
+            redirect_uri="https://localhost:8080/callback",
+            scope="READ WRITE",
+            instance_type="datacenter",
+            instance_url="https://confluence.mycompany.com",
+        )
+        expected_url = "https://confluence.mycompany.com/rest/oauth2/latest/authorize"
+        assert config.authorize_url_base == expected_url
+
+    def test_data_center_authorization_url(self):
+        """Test Data Center authorization URL generation."""
+        config = OAuthConfig(
+            client_id="dc-client-id",
+            client_secret="dc-client-secret",
+            redirect_uri="https://localhost:8080/callback",
+            scope="READ WRITE",
+            instance_type="datacenter",
+            instance_url="https://confluence.mycompany.com",
+        )
+        state = "test-state-123"
+        auth_url = config.get_authorization_url(state)
+
+        # Parse the URL
+        parsed = urllib.parse.urlparse(auth_url)
+        query_params = urllib.parse.parse_qs(parsed.query)
+
+        # Check base URL
+        base_url = f"{parsed.scheme}://{parsed.netloc}{parsed.path}"
+        assert (
+            base_url == "https://confluence.mycompany.com/rest/oauth2/latest/authorize"
+        )
+
+        # Check parameters
+        assert query_params["client_id"][0] == "dc-client-id"
+        assert query_params["scope"][0] == "READ WRITE"
+        assert query_params["redirect_uri"][0] == "https://localhost:8080/callback"
+        assert query_params["response_type"][0] == "code"
+        assert query_params["state"][0] == "test-state-123"
+
+        # Data Center should not have Cloud-specific parameters
+        assert "audience" not in query_params
+        assert "prompt" not in query_params
+
+    def test_cloud_authorization_url_has_cloud_params(self):
+        """Test that Cloud authorization URL includes Cloud-specific parameters."""
+        config = OAuthConfig(
+            client_id="cloud-client-id",
+            client_secret="cloud-client-secret",
+            redirect_uri="https://localhost:8080/callback",
+            scope="read:jira-work write:jira-work",
+            instance_type="cloud",
+            cloud_id="test-cloud-id",
+        )
+        state = "test-state-123"
+        auth_url = config.get_authorization_url(state)
+
+        # Parse the URL
+        parsed = urllib.parse.urlparse(auth_url)
+        query_params = urllib.parse.parse_qs(parsed.query)
+
+        # Check that Cloud-specific parameters are present
+        assert query_params["audience"][0] == "api.atlassian.com"
+        assert query_params["prompt"][0] == "consent"
+
+    def test_cloud_token_url(self):
+        """Test Cloud token URL."""
+        config = OAuthConfig(
+            client_id="cloud-client-id",
+            client_secret="cloud-client-secret",
+            redirect_uri="https://localhost:8080/callback",
+            scope="read:jira-work write:jira-work",
+            instance_type="cloud",
+            cloud_id="test-cloud-id",
+        )
+        assert config.token_url == CLOUD_TOKEN_URL
+
+    def test_cloud_authorize_url_base(self):
+        """Test Cloud authorize URL base."""
+        config = OAuthConfig(
+            client_id="cloud-client-id",
+            client_secret="cloud-client-secret",
+            redirect_uri="https://localhost:8080/callback",
+            scope="read:jira-work write:jira-work",
+            instance_type="cloud",
+            cloud_id="test-cloud-id",
+        )
+        assert config.authorize_url_base == CLOUD_AUTHORIZE_URL
+
+    def test_data_center_missing_instance_url_error(self):
+        """Test that Data Center config raises error when instance_url is missing."""
+        config = OAuthConfig(
+            client_id="dc-client-id",
+            client_secret="dc-client-secret",
+            redirect_uri="https://localhost:8080/callback",
+            scope="READ WRITE",
+            instance_type="datacenter",
+            # instance_url is missing
+        )
+
+        with pytest.raises(
+            ValueError, match="instance_url is required for Data Center OAuth"
+        ):
+            _ = config.token_url
+
+        with pytest.raises(
+            ValueError, match="instance_url is required for Data Center OAuth"
+        ):
+            _ = config.authorize_url_base
+
+    @patch("requests.post")
+    @patch.object(OAuthConfig, "_save_tokens")
+    def test_data_center_exchange_code_for_tokens(self, mock_save_tokens, mock_post):
+        """Test Data Center token exchange."""
+        # Mock successful response
+        mock_response = MagicMock()
+        mock_response.ok = True
+        mock_response.json.return_value = {
+            "access_token": "dc-access-token",
+            "refresh_token": "dc-refresh-token",
+            "expires_in": 3600,
+        }
+        mock_post.return_value = mock_response
+
+        config = OAuthConfig(
+            client_id="dc-client-id",
+            client_secret="dc-client-secret",
+            redirect_uri="https://localhost:8080/callback",
+            scope="READ WRITE",
+            instance_type="datacenter",
+            instance_url="https://confluence.mycompany.com",
+        )
+
+        result = config.exchange_code_for_tokens("test-code")
+
+        # Check result
+        assert result is True
+        assert config.access_token == "dc-access-token"
+        assert config.refresh_token == "dc-refresh-token"
+        assert config.expires_at is not None
+
+        # Verify the correct endpoint was called
+        expected_url = "https://confluence.mycompany.com/rest/oauth2/latest/token"
+        mock_post.assert_called_once()
+        call_args = mock_post.call_args
+        assert call_args[0][0] == expected_url
+
+        # Verify no cloud ID retrieval was attempted (Data Center doesn't need it)
+        mock_save_tokens.assert_called_once()
+
+    @patch("os.getenv")
+    def test_from_env_data_center_success(self, mock_getenv):
+        """Test from_env with Data Center configuration."""
+        mock_getenv.side_effect = lambda key, default=None: {
+            "ATLASSIAN_OAUTH_CLIENT_ID": "dc-client-id",
+            "ATLASSIAN_OAUTH_CLIENT_SECRET": "dc-client-secret",
+            "ATLASSIAN_OAUTH_REDIRECT_URI": "https://localhost:8080/callback",
+            "ATLASSIAN_OAUTH_SCOPE": "READ WRITE",
+            "ATLASSIAN_OAUTH_INSTANCE_TYPE": "datacenter",
+            "ATLASSIAN_OAUTH_INSTANCE_URL": "https://confluence.mycompany.com",
+        }.get(key, default)
+
+        config = OAuthConfig.from_env()
+
+        assert config is not None
+        assert config.client_id == "dc-client-id"
+        assert config.instance_type == "datacenter"
+        assert config.instance_url == "https://confluence.mycompany.com"
+        assert config.cloud_id is None
+        assert config.is_datacenter is True
+
+    @patch("os.getenv")
+    def test_from_env_data_center_missing_instance_url(self, mock_getenv):
+        """Test from_env with Data Center but missing instance URL."""
+        mock_getenv.side_effect = lambda key, default=None: {
+            "ATLASSIAN_OAUTH_CLIENT_ID": "dc-client-id",
+            "ATLASSIAN_OAUTH_CLIENT_SECRET": "dc-client-secret",
+            "ATLASSIAN_OAUTH_REDIRECT_URI": "https://localhost:8080/callback",
+            "ATLASSIAN_OAUTH_SCOPE": "READ WRITE",
+            "ATLASSIAN_OAUTH_INSTANCE_TYPE": "datacenter",
+            # Missing ATLASSIAN_OAUTH_INSTANCE_URL
+        }.get(key, default)
+
+        config = OAuthConfig.from_env()
+
+        # Should return None when Data Center instance URL is missing
+        assert config is None
+
+    @patch("os.getenv")
+    def test_from_env_invalid_instance_type(self, mock_getenv):
+        """Test from_env with invalid instance type defaults to cloud."""
+        mock_getenv.side_effect = lambda key, default=None: {
+            "ATLASSIAN_OAUTH_CLIENT_ID": "client-id",
+            "ATLASSIAN_OAUTH_CLIENT_SECRET": "client-secret",
+            "ATLASSIAN_OAUTH_REDIRECT_URI": "https://localhost:8080/callback",
+            "ATLASSIAN_OAUTH_SCOPE": "READ WRITE",
+            "ATLASSIAN_OAUTH_INSTANCE_TYPE": "invalid-type",
+            "ATLASSIAN_OAUTH_CLOUD_ID": "test-cloud-id",
+        }.get(key, default)
+
+        config = OAuthConfig.from_env()
+
+        assert config is not None
+        assert config.instance_type == "cloud"  # Should default to cloud
+        assert config.is_cloud is True
+
+    def test_save_tokens_includes_data_center_fields(self):
+        """Test that token saving includes Data Center-specific fields."""
+        config = OAuthConfig(
+            client_id="dc-client-id",
+            client_secret="dc-client-secret",
+            redirect_uri="https://localhost:8080/callback",
+            scope="READ WRITE",
+            instance_type="datacenter",
+            instance_url="https://confluence.mycompany.com",
+            access_token="test-access-token",
+            refresh_token="test-refresh-token",
+            expires_at=time.time() + 3600,
+        )
+
+        with (
+            patch("keyring.set_password") as mock_keyring,
+            patch("builtins.open") as mock_open,
+            patch("json.dump") as mock_json_dump,
+        ):
+            config._save_tokens()
+
+            # Check that keyring.set_password was called
+            mock_keyring.assert_called_once()
+
+            # Get the JSON data that was saved
+            call_args = mock_keyring.call_args
+            token_json = call_args[0][2]  # Third argument
+            token_data = json.loads(token_json)
+
+            # Verify Data Center-specific fields are included
+            assert token_data["instance_type"] == "datacenter"
+            assert token_data["instance_url"] == "https://confluence.mycompany.com"
+            assert token_data["access_token"] == "test-access-token"
+            assert token_data["refresh_token"] == "test-refresh-token"